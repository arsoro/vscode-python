--- conflicted
+++ resolved
@@ -1,345 +1,342 @@
-// Copyright (c) Microsoft Corporation. All rights reserved.
-// Licensed under the MIT License.
-'use strict';
-import * as assert from 'assert';
-import { mount, ReactWrapper } from 'enzyme';
-import * as React from 'react';
-import * as TypeMoq from 'typemoq';
-import { Disposable, Uri } from 'vscode';
-import * as vsls from 'vsls/vscode';
-
-import {
-    IApplicationShell,
-    ICommandManager,
-    IDocumentManager,
-    ILiveShareApi,
-    ILiveShareTestingApi
-} from '../../client/common/application/types';
-import { IFileSystem } from '../../client/common/platform/types';
-import { Commands } from '../../client/datascience/constants';
-import {
-    ICodeWatcher,
-    IDataScienceCommandListener,
-    IInteractiveWindow,
-    IInteractiveWindowProvider,
-    IJupyterExecution
-} from '../../client/datascience/types';
-import { MainPanel } from '../../datascience-ui/history-react/MainPanel';
-<<<<<<< HEAD
-import { MainPanelHOC } from '../../datascience-ui/interactive-common/mainPanelHOC';
-=======
-import { asyncDump } from '../common/asyncDump';
->>>>>>> a7256df1
-import { DataScienceIocContainer } from './dataScienceIocContainer';
-import { createDocument } from './editor-integration/helpers';
-import { addMockData, CellPosition, verifyHtmlOnCell } from './interactiveWindowTestHelpers';
-import { waitForUpdate } from './reactHelpers';
-
-//tslint:disable:trailing-comma no-any no-multiline-string
-
-// tslint:disable-next-line:max-func-body-length no-any
-suite('DataScience LiveShare tests', () => {
-    const disposables: Disposable[] = [];
-    let hostContainer: DataScienceIocContainer;
-    let guestContainer: DataScienceIocContainer;
-    let lastErrorMessage : string | undefined;
-
-    setup(() => {
-        hostContainer = createContainer(vsls.Role.Host);
-        guestContainer = createContainer(vsls.Role.Guest);
-    });
-
-    teardown(async () => {
-        for (const disposable of disposables) {
-            if (!disposable) {
-                continue;
-            }
-            // tslint:disable-next-line:no-any
-            const promise = disposable.dispose() as Promise<any>;
-            if (promise) {
-                await promise;
-            }
-        }
-        await hostContainer.dispose();
-        await guestContainer.dispose();
-        lastErrorMessage = undefined;
-    });
-
-    suiteTeardown(() => {
-        asyncDump();
-    });
-
-    function createContainer(role: vsls.Role): DataScienceIocContainer {
-        const result = new DataScienceIocContainer();
-        result.registerDataScienceTypes();
-
-        // Rebind the appshell so we can change what happens on an error
-        const dummyDisposable = {
-            dispose: () => { return; }
-        };
-        const appShell = TypeMoq.Mock.ofType<IApplicationShell>();
-        appShell.setup(a => a.showErrorMessage(TypeMoq.It.isAnyString())).returns((e) => lastErrorMessage = e);
-        appShell.setup(a => a.showInformationMessage(TypeMoq.It.isAny(), TypeMoq.It.isAny())).returns(() => Promise.resolve(''));
-        appShell.setup(a => a.showInformationMessage(TypeMoq.It.isAny(), TypeMoq.It.isAny(), TypeMoq.It.isAny())).returns((_a1: string, a2: string, _a3: string) => Promise.resolve(a2));
-        appShell.setup(a => a.showSaveDialog(TypeMoq.It.isAny())).returns(() => Promise.resolve(Uri.file('test.ipynb')));
-        appShell.setup(a => a.setStatusBarMessage(TypeMoq.It.isAny())).returns(() => dummyDisposable);
-
-        result.serviceManager.rebindInstance<IApplicationShell>(IApplicationShell, appShell.object);
-
-        // Setup our webview panel
-        const HOC = MainPanelHOC(MainPanel);
-        result.createWebView(() => mount(<HOC baseTheme='vscode-light' codeTheme='light_vs' testMode={true} skipDefault={true} />), role);
-
-        // Make sure the history provider and execution factory in the container is created (the extension does this on startup in the extension)
-        // This is necessary to get the appropriate live share services up and running.
-        result.get<IInteractiveWindowProvider>(IInteractiveWindowProvider);
-        result.get<IJupyterExecution>(IJupyterExecution);
-        return result;
-    }
-
-    function getOrCreateInteractiveWindow(role: vsls.Role): Promise<IInteractiveWindow> {
-        // Get the container to use based on the role.
-        const container = role === vsls.Role.Host ? hostContainer : guestContainer;
-        return container!.get<IInteractiveWindowProvider>(IInteractiveWindowProvider).getOrCreateActive();
-    }
-
-    function isSessionStarted(role: vsls.Role): boolean {
-        const container = role === vsls.Role.Host ? hostContainer : guestContainer;
-        const api = container!.get<ILiveShareApi>(ILiveShareApi) as ILiveShareTestingApi;
-        return api.isSessionStarted;
-    }
-
-    async function waitForResults(role: vsls.Role, resultGenerator: (both: boolean) => Promise<void>, expectedRenderCount: number = 5): Promise<ReactWrapper<any, Readonly<{}>, React.Component>> {
-        const container = role === vsls.Role.Host ? hostContainer : guestContainer;
-
-        // If just the host session has started or nobody, just run the host.
-        const guestStarted = isSessionStarted(vsls.Role.Guest);
-        if (!guestStarted) {
-            const hostRenderPromise = waitForUpdate(hostContainer.wrapper!, MainPanel, expectedRenderCount);
-
-            // Generate our results
-            await resultGenerator(false);
-
-            // Wait for all of the renders to go through
-            await hostRenderPromise;
-        } else {
-            // Otherwise more complicated. We have to wait for renders on both
-
-            // Get a render promise with the expected number of renders for both wrappers
-            const hostRenderPromise = waitForUpdate(hostContainer.wrapper!, MainPanel, expectedRenderCount);
-            const guestRenderPromise = waitForUpdate(guestContainer.wrapper!, MainPanel, expectedRenderCount);
-
-            // Generate our results
-            await resultGenerator(true);
-
-            // Wait for all of the renders to go through. Guest may have been shutdown by now.
-            await Promise.all([hostRenderPromise, isSessionStarted(vsls.Role.Guest) ? guestRenderPromise : Promise.resolve()]);
-        }
-        return container.wrapper!;
-    }
-
-    async function addCodeToRole(role: vsls.Role, code: string, expectedRenderCount: number = 5): Promise<ReactWrapper<any, Readonly<{}>, React.Component>> {
-        return waitForResults(role, async (both: boolean) => {
-            if (!both) {
-                const history = await getOrCreateInteractiveWindow(role);
-                await history.addCode(code, 'foo.py', 2);
-            } else {
-                // Add code to the apropriate container
-                const host = await getOrCreateInteractiveWindow(vsls.Role.Host);
-
-                // Make sure guest is still creatable
-                if (isSessionStarted(vsls.Role.Guest)) {
-                    const guest = await getOrCreateInteractiveWindow(vsls.Role.Guest);
-                    (role === vsls.Role.Host ? await host.addCode(code, 'foo.py', 2) : await guest.addCode(code, 'foo.py', 2));
-                } else {
-                    await host.addCode(code, 'foo.py', 2);
-                }
-            }
-        }, expectedRenderCount);
-    }
-
-    function startSession(role: vsls.Role): Promise<void> {
-        const container = role === vsls.Role.Host ? hostContainer : guestContainer;
-        const api = container!.get<ILiveShareApi>(ILiveShareApi) as ILiveShareTestingApi;
-        return api.startSession();
-    }
-
-    function stopSession(role: vsls.Role): Promise<void> {
-        const container = role === vsls.Role.Host ? hostContainer : guestContainer;
-        const api = container!.get<ILiveShareApi>(ILiveShareApi) as ILiveShareTestingApi;
-        return api.stopSession();
-    }
-
-    function disableGuestChecker(role: vsls.Role) {
-        const container = role === vsls.Role.Host ? hostContainer : guestContainer;
-        const api = container!.get<ILiveShareApi>(ILiveShareApi) as ILiveShareTestingApi;
-        api.disableGuestChecker();
-    }
-
-    test('Host alone', async () => {
-        // Should only need mock data in host
-        addMockData(hostContainer!, 'a=1\na', 1);
-
-        // Start the host session first
-        await startSession(vsls.Role.Host);
-
-        // Just run some code in the host
-        const wrapper = await addCodeToRole(vsls.Role.Host, 'a=1\na');
-        verifyHtmlOnCell(wrapper, '<span>1</span>', CellPosition.Last);
-    });
-
-    test('Host & Guest Simple', async () => {
-        // Should only need mock data in host
-        addMockData(hostContainer!, 'a=1\na', 1);
-
-        // Create the host history and then the guest history
-        await getOrCreateInteractiveWindow(vsls.Role.Host);
-        await startSession(vsls.Role.Host);
-        await getOrCreateInteractiveWindow(vsls.Role.Guest);
-        await startSession(vsls.Role.Guest);
-
-        // Send code through the host
-        const wrapper = await addCodeToRole(vsls.Role.Host, 'a=1\na');
-        verifyHtmlOnCell(wrapper, '<span>1</span>', CellPosition.Last);
-
-        // Verify it ended up on the guest too
-        assert.ok(guestContainer.wrapper, 'Guest wrapper not created');
-        verifyHtmlOnCell(guestContainer.wrapper!, '<span>1</span>', CellPosition.Last);
-    });
-
-    test('Host Shutdown and Run', async () => {
-        // Should only need mock data in host
-        addMockData(hostContainer!, 'a=1\na', 1);
-
-        // Create the host history and then the guest history
-        await getOrCreateInteractiveWindow(vsls.Role.Host);
-        await startSession(vsls.Role.Host);
-
-        // Send code through the host
-        let wrapper = await addCodeToRole(vsls.Role.Host, 'a=1\na');
-        verifyHtmlOnCell(wrapper, '<span>1</span>', CellPosition.Last);
-
-        // Stop the session
-        await stopSession(vsls.Role.Host);
-
-        // Send code again. It should still work.
-        wrapper = await addCodeToRole(vsls.Role.Host, 'a=1\na');
-        verifyHtmlOnCell(wrapper, '<span>1</span>', CellPosition.Last);
-    });
-
-    test('Host startup and guest restart', async () => {
-        // Should only need mock data in host
-        addMockData(hostContainer!, 'a=1\na', 1);
-
-        // Start the host, and add some data
-        const host = await getOrCreateInteractiveWindow(vsls.Role.Host);
-        await startSession(vsls.Role.Host);
-
-        // Send code through the host
-        let wrapper = await addCodeToRole(vsls.Role.Host, 'a=1\na');
-        verifyHtmlOnCell(wrapper, '<span>1</span>', CellPosition.Last);
-
-        // Shutdown the host
-        await host.dispose();
-
-        // Startup a guest and run some code.
-        await startSession(vsls.Role.Guest);
-        wrapper = await addCodeToRole(vsls.Role.Guest, 'a=1\na');
-        verifyHtmlOnCell(wrapper, '<span>1</span>', CellPosition.Last);
-
-        assert.ok(hostContainer.wrapper, 'Host wrapper not created');
-        verifyHtmlOnCell(hostContainer.wrapper!, '<span>1</span>', CellPosition.Last);
-    });
-
-    test('Going through codewatcher', async () => {
-        // Should only need mock data in host
-        addMockData(hostContainer!, '#%%\na=1\na', 1);
-
-        // Start both the host and the guest
-        await startSession(vsls.Role.Host);
-        await startSession(vsls.Role.Guest);
-
-        // Setup a document and text
-        const fileName = 'test.py';
-        const version = 1;
-        const inputText = '#%%\na=1\na';
-        const document = createDocument(inputText, fileName, version, TypeMoq.Times.atLeastOnce());
-        document.setup(doc => doc.getText(TypeMoq.It.isAny())).returns(() => inputText);
-
-        const codeWatcher = guestContainer!.get<ICodeWatcher>(ICodeWatcher);
-        codeWatcher.setDocument(document.object);
-
-        // Send code using a codewatcher instead (we're sending it through the guest)
-        const wrapper = await waitForResults(vsls.Role.Guest, async (both: boolean) => {
-            // Should always be both
-            assert.ok(both, 'Expected both guest and host to be used');
-            await codeWatcher.runAllCells();
-        });
-        verifyHtmlOnCell(wrapper, '<span>1</span>', CellPosition.Last);
-        assert.ok(hostContainer.wrapper, 'Host wrapper not created for some reason');
-        verifyHtmlOnCell(hostContainer.wrapper!, '<span>1</span>', CellPosition.Last);
-    });
-
-    test('Export from guest', async () => {
-        // Should only need mock data in host
-        addMockData(hostContainer!, '#%%\na=1\na', 1);
-
-        // Remap the fileSystem so we control the write for the notebook. Have to do this
-        // before the listener is created so that it uses this file system.
-        let outputContents: string | undefined;
-        const fileSystem = TypeMoq.Mock.ofType<IFileSystem>();
-        guestContainer!.serviceManager.rebindInstance<IFileSystem>(IFileSystem, fileSystem.object);
-        fileSystem.setup(f => f.writeFile(TypeMoq.It.isAny(), TypeMoq.It.isAny())).returns((_f, c) => {
-            outputContents = c.toString();
-            return Promise.resolve();
-        });
-        fileSystem.setup(f => f.arePathsSame(TypeMoq.It.isAny(), TypeMoq.It.isAny()))
-            .returns(() => true);
-        fileSystem.setup(f => f.getSubDirectories(TypeMoq.It.isAny())).returns(() => Promise.resolve([]));
-
-        // Need to register commands as our extension isn't actually loading.
-        const listener = guestContainer!.get<IDataScienceCommandListener>(IDataScienceCommandListener);
-        const guestCommandManager = guestContainer!.get<ICommandManager>(ICommandManager);
-        listener.register(guestCommandManager);
-
-        // Start both the host and the guest
-        await startSession(vsls.Role.Host);
-        await startSession(vsls.Role.Guest);
-
-        // Create a document on the guest
-        guestContainer!.addDocument('#%%\na=1\na', 'foo.py');
-        guestContainer!.get<IDocumentManager>(IDocumentManager).showTextDocument(Uri.file('foo.py'));
-
-        // Attempt to export a file from the guest by running an ExportFileAndOutputAsNotebook
-        const executePromise = guestCommandManager.executeCommand(Commands.ExportFileAndOutputAsNotebook, Uri.file('foo.py')) as Promise<Uri>;
-        assert.ok(executePromise, 'Export file did not return a promise');
-        const savedUri = await executePromise;
-        assert.ok(savedUri, 'Uri not returned from export');
-        assert.equal(savedUri.fsPath, 'test.ipynb', 'Export did not work');
-        assert.ok(outputContents, 'Output not exported');
-        assert.ok(outputContents!.includes('data'), 'Output is empty');
-    });
-
-    test('Guest does not have extension', async () => {
-        // Should only need mock data in host
-        addMockData(hostContainer!, '#%%\na=1\na', 1);
-
-        // Start just the host and verify it works
-        await startSession(vsls.Role.Host);
-        let wrapper = await addCodeToRole(vsls.Role.Host, '#%%\na=1\na');
-        verifyHtmlOnCell(wrapper, '<span>1</span>', CellPosition.Last);
-
-        // Disable guest checking on the guest (same as if the guest doesn't have the python extension)
-        await startSession(vsls.Role.Guest);
-        disableGuestChecker(vsls.Role.Guest);
-
-        // Host should now be in a state that if any code runs, the session should end. However
-        // the code should still run
-        wrapper = await addCodeToRole(vsls.Role.Host, '#%%\na=1\na');
-        verifyHtmlOnCell(wrapper, '<span>1</span>', CellPosition.Last);
-        assert.equal(isSessionStarted(vsls.Role.Host), false, 'Host should have exited session');
-        assert.equal(isSessionStarted(vsls.Role.Guest), false, 'Guest should have exited session');
-        assert.ok(lastErrorMessage, 'Error was not set during session shutdown');
-    });
-
-});
+// Copyright (c) Microsoft Corporation. All rights reserved.
+// Licensed under the MIT License.
+'use strict';
+import * as assert from 'assert';
+import { mount, ReactWrapper } from 'enzyme';
+import * as React from 'react';
+import * as TypeMoq from 'typemoq';
+import { Disposable, Uri } from 'vscode';
+import * as vsls from 'vsls/vscode';
+
+import {
+    IApplicationShell,
+    ICommandManager,
+    IDocumentManager,
+    ILiveShareApi,
+    ILiveShareTestingApi
+} from '../../client/common/application/types';
+import { IFileSystem } from '../../client/common/platform/types';
+import { Commands } from '../../client/datascience/constants';
+import {
+    ICodeWatcher,
+    IDataScienceCommandListener,
+    IInteractiveWindow,
+    IInteractiveWindowProvider,
+    IJupyterExecution
+} from '../../client/datascience/types';
+import { MainPanel } from '../../datascience-ui/history-react/MainPanel';
+import { MainPanelHOC } from '../../datascience-ui/interactive-common/mainPanelHOC';
+import { asyncDump } from '../common/asyncDump';
+import { DataScienceIocContainer } from './dataScienceIocContainer';
+import { createDocument } from './editor-integration/helpers';
+import { addMockData, CellPosition, verifyHtmlOnCell } from './interactiveWindowTestHelpers';
+import { waitForUpdate } from './reactHelpers';
+
+//tslint:disable:trailing-comma no-any no-multiline-string
+
+// tslint:disable-next-line:max-func-body-length no-any
+suite('DataScience LiveShare tests', () => {
+    const disposables: Disposable[] = [];
+    let hostContainer: DataScienceIocContainer;
+    let guestContainer: DataScienceIocContainer;
+    let lastErrorMessage : string | undefined;
+
+    setup(() => {
+        hostContainer = createContainer(vsls.Role.Host);
+        guestContainer = createContainer(vsls.Role.Guest);
+    });
+
+    teardown(async () => {
+        for (const disposable of disposables) {
+            if (!disposable) {
+                continue;
+            }
+            // tslint:disable-next-line:no-any
+            const promise = disposable.dispose() as Promise<any>;
+            if (promise) {
+                await promise;
+            }
+        }
+        await hostContainer.dispose();
+        await guestContainer.dispose();
+        lastErrorMessage = undefined;
+    });
+
+    suiteTeardown(() => {
+        asyncDump();
+    });
+
+    function createContainer(role: vsls.Role): DataScienceIocContainer {
+        const result = new DataScienceIocContainer();
+        result.registerDataScienceTypes();
+
+        // Rebind the appshell so we can change what happens on an error
+        const dummyDisposable = {
+            dispose: () => { return; }
+        };
+        const appShell = TypeMoq.Mock.ofType<IApplicationShell>();
+        appShell.setup(a => a.showErrorMessage(TypeMoq.It.isAnyString())).returns((e) => lastErrorMessage = e);
+        appShell.setup(a => a.showInformationMessage(TypeMoq.It.isAny(), TypeMoq.It.isAny())).returns(() => Promise.resolve(''));
+        appShell.setup(a => a.showInformationMessage(TypeMoq.It.isAny(), TypeMoq.It.isAny(), TypeMoq.It.isAny())).returns((_a1: string, a2: string, _a3: string) => Promise.resolve(a2));
+        appShell.setup(a => a.showSaveDialog(TypeMoq.It.isAny())).returns(() => Promise.resolve(Uri.file('test.ipynb')));
+        appShell.setup(a => a.setStatusBarMessage(TypeMoq.It.isAny())).returns(() => dummyDisposable);
+
+        result.serviceManager.rebindInstance<IApplicationShell>(IApplicationShell, appShell.object);
+
+        // Setup our webview panel
+        const HOC = MainPanelHOC(MainPanel);
+        result.createWebView(() => mount(<HOC baseTheme='vscode-light' codeTheme='light_vs' testMode={true} skipDefault={true} />), role);
+
+        // Make sure the history provider and execution factory in the container is created (the extension does this on startup in the extension)
+        // This is necessary to get the appropriate live share services up and running.
+        result.get<IInteractiveWindowProvider>(IInteractiveWindowProvider);
+        result.get<IJupyterExecution>(IJupyterExecution);
+        return result;
+    }
+
+    function getOrCreateInteractiveWindow(role: vsls.Role): Promise<IInteractiveWindow> {
+        // Get the container to use based on the role.
+        const container = role === vsls.Role.Host ? hostContainer : guestContainer;
+        return container!.get<IInteractiveWindowProvider>(IInteractiveWindowProvider).getOrCreateActive();
+    }
+
+    function isSessionStarted(role: vsls.Role): boolean {
+        const container = role === vsls.Role.Host ? hostContainer : guestContainer;
+        const api = container!.get<ILiveShareApi>(ILiveShareApi) as ILiveShareTestingApi;
+        return api.isSessionStarted;
+    }
+
+    async function waitForResults(role: vsls.Role, resultGenerator: (both: boolean) => Promise<void>, expectedRenderCount: number = 5): Promise<ReactWrapper<any, Readonly<{}>, React.Component>> {
+        const container = role === vsls.Role.Host ? hostContainer : guestContainer;
+
+        // If just the host session has started or nobody, just run the host.
+        const guestStarted = isSessionStarted(vsls.Role.Guest);
+        if (!guestStarted) {
+            const hostRenderPromise = waitForUpdate(hostContainer.wrapper!, MainPanel, expectedRenderCount);
+
+            // Generate our results
+            await resultGenerator(false);
+
+            // Wait for all of the renders to go through
+            await hostRenderPromise;
+        } else {
+            // Otherwise more complicated. We have to wait for renders on both
+
+            // Get a render promise with the expected number of renders for both wrappers
+            const hostRenderPromise = waitForUpdate(hostContainer.wrapper!, MainPanel, expectedRenderCount);
+            const guestRenderPromise = waitForUpdate(guestContainer.wrapper!, MainPanel, expectedRenderCount);
+
+            // Generate our results
+            await resultGenerator(true);
+
+            // Wait for all of the renders to go through. Guest may have been shutdown by now.
+            await Promise.all([hostRenderPromise, isSessionStarted(vsls.Role.Guest) ? guestRenderPromise : Promise.resolve()]);
+        }
+        return container.wrapper!;
+    }
+
+    async function addCodeToRole(role: vsls.Role, code: string, expectedRenderCount: number = 5): Promise<ReactWrapper<any, Readonly<{}>, React.Component>> {
+        return waitForResults(role, async (both: boolean) => {
+            if (!both) {
+                const history = await getOrCreateInteractiveWindow(role);
+                await history.addCode(code, 'foo.py', 2);
+            } else {
+                // Add code to the apropriate container
+                const host = await getOrCreateInteractiveWindow(vsls.Role.Host);
+
+                // Make sure guest is still creatable
+                if (isSessionStarted(vsls.Role.Guest)) {
+                    const guest = await getOrCreateInteractiveWindow(vsls.Role.Guest);
+                    (role === vsls.Role.Host ? await host.addCode(code, 'foo.py', 2) : await guest.addCode(code, 'foo.py', 2));
+                } else {
+                    await host.addCode(code, 'foo.py', 2);
+                }
+            }
+        }, expectedRenderCount);
+    }
+
+    function startSession(role: vsls.Role): Promise<void> {
+        const container = role === vsls.Role.Host ? hostContainer : guestContainer;
+        const api = container!.get<ILiveShareApi>(ILiveShareApi) as ILiveShareTestingApi;
+        return api.startSession();
+    }
+
+    function stopSession(role: vsls.Role): Promise<void> {
+        const container = role === vsls.Role.Host ? hostContainer : guestContainer;
+        const api = container!.get<ILiveShareApi>(ILiveShareApi) as ILiveShareTestingApi;
+        return api.stopSession();
+    }
+
+    function disableGuestChecker(role: vsls.Role) {
+        const container = role === vsls.Role.Host ? hostContainer : guestContainer;
+        const api = container!.get<ILiveShareApi>(ILiveShareApi) as ILiveShareTestingApi;
+        api.disableGuestChecker();
+    }
+
+    test('Host alone', async () => {
+        // Should only need mock data in host
+        addMockData(hostContainer!, 'a=1\na', 1);
+
+        // Start the host session first
+        await startSession(vsls.Role.Host);
+
+        // Just run some code in the host
+        const wrapper = await addCodeToRole(vsls.Role.Host, 'a=1\na');
+        verifyHtmlOnCell(wrapper, '<span>1</span>', CellPosition.Last);
+    });
+
+    test('Host & Guest Simple', async () => {
+        // Should only need mock data in host
+        addMockData(hostContainer!, 'a=1\na', 1);
+
+        // Create the host history and then the guest history
+        await getOrCreateInteractiveWindow(vsls.Role.Host);
+        await startSession(vsls.Role.Host);
+        await getOrCreateInteractiveWindow(vsls.Role.Guest);
+        await startSession(vsls.Role.Guest);
+
+        // Send code through the host
+        const wrapper = await addCodeToRole(vsls.Role.Host, 'a=1\na');
+        verifyHtmlOnCell(wrapper, '<span>1</span>', CellPosition.Last);
+
+        // Verify it ended up on the guest too
+        assert.ok(guestContainer.wrapper, 'Guest wrapper not created');
+        verifyHtmlOnCell(guestContainer.wrapper!, '<span>1</span>', CellPosition.Last);
+    });
+
+    test('Host Shutdown and Run', async () => {
+        // Should only need mock data in host
+        addMockData(hostContainer!, 'a=1\na', 1);
+
+        // Create the host history and then the guest history
+        await getOrCreateInteractiveWindow(vsls.Role.Host);
+        await startSession(vsls.Role.Host);
+
+        // Send code through the host
+        let wrapper = await addCodeToRole(vsls.Role.Host, 'a=1\na');
+        verifyHtmlOnCell(wrapper, '<span>1</span>', CellPosition.Last);
+
+        // Stop the session
+        await stopSession(vsls.Role.Host);
+
+        // Send code again. It should still work.
+        wrapper = await addCodeToRole(vsls.Role.Host, 'a=1\na');
+        verifyHtmlOnCell(wrapper, '<span>1</span>', CellPosition.Last);
+    });
+
+    test('Host startup and guest restart', async () => {
+        // Should only need mock data in host
+        addMockData(hostContainer!, 'a=1\na', 1);
+
+        // Start the host, and add some data
+        const host = await getOrCreateInteractiveWindow(vsls.Role.Host);
+        await startSession(vsls.Role.Host);
+
+        // Send code through the host
+        let wrapper = await addCodeToRole(vsls.Role.Host, 'a=1\na');
+        verifyHtmlOnCell(wrapper, '<span>1</span>', CellPosition.Last);
+
+        // Shutdown the host
+        await host.dispose();
+
+        // Startup a guest and run some code.
+        await startSession(vsls.Role.Guest);
+        wrapper = await addCodeToRole(vsls.Role.Guest, 'a=1\na');
+        verifyHtmlOnCell(wrapper, '<span>1</span>', CellPosition.Last);
+
+        assert.ok(hostContainer.wrapper, 'Host wrapper not created');
+        verifyHtmlOnCell(hostContainer.wrapper!, '<span>1</span>', CellPosition.Last);
+    });
+
+    test('Going through codewatcher', async () => {
+        // Should only need mock data in host
+        addMockData(hostContainer!, '#%%\na=1\na', 1);
+
+        // Start both the host and the guest
+        await startSession(vsls.Role.Host);
+        await startSession(vsls.Role.Guest);
+
+        // Setup a document and text
+        const fileName = 'test.py';
+        const version = 1;
+        const inputText = '#%%\na=1\na';
+        const document = createDocument(inputText, fileName, version, TypeMoq.Times.atLeastOnce());
+        document.setup(doc => doc.getText(TypeMoq.It.isAny())).returns(() => inputText);
+
+        const codeWatcher = guestContainer!.get<ICodeWatcher>(ICodeWatcher);
+        codeWatcher.setDocument(document.object);
+
+        // Send code using a codewatcher instead (we're sending it through the guest)
+        const wrapper = await waitForResults(vsls.Role.Guest, async (both: boolean) => {
+            // Should always be both
+            assert.ok(both, 'Expected both guest and host to be used');
+            await codeWatcher.runAllCells();
+        });
+        verifyHtmlOnCell(wrapper, '<span>1</span>', CellPosition.Last);
+        assert.ok(hostContainer.wrapper, 'Host wrapper not created for some reason');
+        verifyHtmlOnCell(hostContainer.wrapper!, '<span>1</span>', CellPosition.Last);
+    });
+
+    test('Export from guest', async () => {
+        // Should only need mock data in host
+        addMockData(hostContainer!, '#%%\na=1\na', 1);
+
+        // Remap the fileSystem so we control the write for the notebook. Have to do this
+        // before the listener is created so that it uses this file system.
+        let outputContents: string | undefined;
+        const fileSystem = TypeMoq.Mock.ofType<IFileSystem>();
+        guestContainer!.serviceManager.rebindInstance<IFileSystem>(IFileSystem, fileSystem.object);
+        fileSystem.setup(f => f.writeFile(TypeMoq.It.isAny(), TypeMoq.It.isAny())).returns((_f, c) => {
+            outputContents = c.toString();
+            return Promise.resolve();
+        });
+        fileSystem.setup(f => f.arePathsSame(TypeMoq.It.isAny(), TypeMoq.It.isAny()))
+            .returns(() => true);
+        fileSystem.setup(f => f.getSubDirectories(TypeMoq.It.isAny())).returns(() => Promise.resolve([]));
+
+        // Need to register commands as our extension isn't actually loading.
+        const listener = guestContainer!.get<IDataScienceCommandListener>(IDataScienceCommandListener);
+        const guestCommandManager = guestContainer!.get<ICommandManager>(ICommandManager);
+        listener.register(guestCommandManager);
+
+        // Start both the host and the guest
+        await startSession(vsls.Role.Host);
+        await startSession(vsls.Role.Guest);
+
+        // Create a document on the guest
+        guestContainer!.addDocument('#%%\na=1\na', 'foo.py');
+        guestContainer!.get<IDocumentManager>(IDocumentManager).showTextDocument(Uri.file('foo.py'));
+
+        // Attempt to export a file from the guest by running an ExportFileAndOutputAsNotebook
+        const executePromise = guestCommandManager.executeCommand(Commands.ExportFileAndOutputAsNotebook, Uri.file('foo.py')) as Promise<Uri>;
+        assert.ok(executePromise, 'Export file did not return a promise');
+        const savedUri = await executePromise;
+        assert.ok(savedUri, 'Uri not returned from export');
+        assert.equal(savedUri.fsPath, 'test.ipynb', 'Export did not work');
+        assert.ok(outputContents, 'Output not exported');
+        assert.ok(outputContents!.includes('data'), 'Output is empty');
+    });
+
+    test('Guest does not have extension', async () => {
+        // Should only need mock data in host
+        addMockData(hostContainer!, '#%%\na=1\na', 1);
+
+        // Start just the host and verify it works
+        await startSession(vsls.Role.Host);
+        let wrapper = await addCodeToRole(vsls.Role.Host, '#%%\na=1\na');
+        verifyHtmlOnCell(wrapper, '<span>1</span>', CellPosition.Last);
+
+        // Disable guest checking on the guest (same as if the guest doesn't have the python extension)
+        await startSession(vsls.Role.Guest);
+        disableGuestChecker(vsls.Role.Guest);
+
+        // Host should now be in a state that if any code runs, the session should end. However
+        // the code should still run
+        wrapper = await addCodeToRole(vsls.Role.Host, '#%%\na=1\na');
+        verifyHtmlOnCell(wrapper, '<span>1</span>', CellPosition.Last);
+        assert.equal(isSessionStarted(vsls.Role.Host), false, 'Host should have exited session');
+        assert.equal(isSessionStarted(vsls.Role.Guest), false, 'Guest should have exited session');
+        assert.ok(lastErrorMessage, 'Error was not set during session shutdown');
+    });
+
+});