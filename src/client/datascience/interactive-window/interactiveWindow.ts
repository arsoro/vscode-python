--- conflicted
+++ resolved
@@ -1,500 +1,161 @@
-// Copyright (c) Microsoft Corporation. All rights reserved.
-// Licensed under the MIT License.
-'use strict';
-import '../../common/extensions';
-
-import { inject, injectable, multiInject } from 'inversify';
-import * as path from 'path';
-import { Event, EventEmitter, TextEditor, ViewColumn } from 'vscode';
-
-import {
-    IApplicationShell,
-    ICommandManager,
-    IDocumentManager,
-    ILiveShareApi,
-    IWebPanelProvider,
-    IWorkspaceService
-} from '../../common/application/types';
-import { IFileSystem } from '../../common/platform/types';
-import { IConfigurationService, IDisposableRegistry, ILogger } from '../../common/types';
-import * as localize from '../../common/utils/localize';
-import { EXTENSION_ROOT_DIR } from '../../constants';
-import { IInterpreterService } from '../../interpreter/contracts';
-import { captureTelemetry } from '../../telemetry';
-import { Identifiers, Telemetry } from '../constants';
-import { InteractiveBase } from '../interactive-common/interactiveBase';
-import { InteractiveWindowMessages, ISubmitNewCell } from '../interactive-common/interactiveWindowTypes';
-import {
-    ICodeCssGenerator,
-    IDataViewerProvider,
-    IInteractiveWindow,
-    IInteractiveWindowListener,
-    IInteractiveWindowProvider,
-    IJupyterDebugger,
-    IJupyterExecution,
-    IJupyterVariables,
-    INotebookExporter,
-    INotebookServerOptions,
-    IStatusProvider,
-    IThemeFinder
-} from '../types';
-
-@injectable()
-export class InteractiveWindow extends InteractiveBase implements IInteractiveWindow {
-    private closedEvent: EventEmitter<IInteractiveWindow> = new EventEmitter<IInteractiveWindow>();
-
-    constructor(
-        @multiInject(IInteractiveWindowListener) listeners: IInteractiveWindowListener[],
-        @inject(ILiveShareApi) liveShare: ILiveShareApi,
-        @inject(IApplicationShell) applicationShell: IApplicationShell,
-        @inject(IDocumentManager) documentManager: IDocumentManager,
-        @inject(IInterpreterService) interpreterService: IInterpreterService,
-        @inject(IWebPanelProvider) provider: IWebPanelProvider,
-        @inject(IDisposableRegistry) disposables: IDisposableRegistry,
-        @inject(ICodeCssGenerator) cssGenerator: ICodeCssGenerator,
-        @inject(IThemeFinder) themeFinder: IThemeFinder,
-        @inject(ILogger) logger: ILogger,
-        @inject(IStatusProvider) statusProvider: IStatusProvider,
-        @inject(IJupyterExecution) jupyterExecution: IJupyterExecution,
-        @inject(IFileSystem) fileSystem: IFileSystem,
-        @inject(IConfigurationService) configuration: IConfigurationService,
-        @inject(ICommandManager) commandManager: ICommandManager,
-        @inject(INotebookExporter) jupyterExporter: INotebookExporter,
-        @inject(IWorkspaceService) workspaceService: IWorkspaceService,
-        @inject(IInteractiveWindowProvider) private interactiveWindowProvider: IInteractiveWindowProvider,
-        @inject(IDataViewerProvider) dataExplorerProvider: IDataViewerProvider,
-        @inject(IJupyterVariables) jupyterVariables: IJupyterVariables,
-        @inject(IJupyterDebugger) jupyterDebugger: IJupyterDebugger
-    ) {
-        super(
-            listeners,
-            liveShare,
-            applicationShell,
-            documentManager,
-            interpreterService,
-            provider,
-            disposables,
-            cssGenerator,
-            themeFinder,
-            logger,
-            statusProvider,
-            jupyterExecution,
-            fileSystem,
-            configuration,
-            commandManager,
-            jupyterExporter,
-            workspaceService,
-            dataExplorerProvider,
-            jupyterVariables,
-            jupyterDebugger,
-            path.join(EXTENSION_ROOT_DIR, 'out', 'datascience-ui', 'history-react', 'index_bundle.js'),
-            localize.DataScience.historyTitle(),
-            ViewColumn.Two);
-        // Start the server as soon as we open
-        this.startServer().ignoreErrors();
-    }
-
-    public get ready(): Promise<void> {
-        // We need this to ensure the interactive window is up and ready to receive messages.
-        return this.startServer();
-    }
-
-    public dispose() {
-        super.dispose();
-        if (this.closedEvent) {
-            this.closedEvent.fire(this);
-        }
-    }
-
-    public get closed(): Event<IInteractiveWindow> {
-        return this.closedEvent.event;
-    }
-
-    public addMessage(message: string): Promise<void> {
-        this.addMessageImpl(message, 'execute');
-        return Promise.resolve();
-    }
-
-    public addCode(code: string, file: string, line: number, editor?: TextEditor): Promise<boolean> {
-        // Call the internal method.
-        return this.submitCode(code, file, line, undefined, editor, false);
-    }
-
-    public debugCode(code: string, file: string, line: number, editor?: TextEditor): Promise<boolean> {
-        // Call the internal method.
-        return this.submitCode(code, file, line, undefined, editor, true);
-    }
-
-    @captureTelemetry(Telemetry.ExpandAll)
-    public expandAllCells() {
-        this.postMessage(InteractiveWindowMessages.ExpandAll).ignoreErrors();
-    }
-
-    @captureTelemetry(Telemetry.CollapseAll)
-    public collapseAllCells() {
-        this.postMessage(InteractiveWindowMessages.CollapseAll).ignoreErrors();
-    }
-
-<<<<<<< HEAD
-=======
-    public exportCells() {
-        // First ask for all cells. Set state to indicate waiting for result
-        this.waitingForExportCells = true;
-
-        // Telemetry will fire when the export function is called.
-        this.postMessage(InteractiveWindowMessages.GetAllCells).ignoreErrors();
-    }
-
-    @captureTelemetry(Telemetry.RestartKernel)
-    public async restartKernel(): Promise<void> {
-        if (this.jupyterServer && !this.restartingKernel) {
-            if (this.shouldAskForRestart()) {
-                // Ask the user if they want us to restart or not.
-                const message = localize.DataScience.restartKernelMessage();
-                const yes = localize.DataScience.restartKernelMessageYes();
-                const dontAskAgain = localize.DataScience.restartKernelMessageDontAskAgain();
-                const no = localize.DataScience.restartKernelMessageNo();
-
-                const v = await this.applicationShell.showInformationMessage(message, yes, dontAskAgain, no);
-                if (v === dontAskAgain) {
-                    this.disableAskForRestart();
-                    await this.restartKernelInternal();
-                } else if (v === yes) {
-                    await this.restartKernelInternal();
-                }
-            } else {
-                await this.restartKernelInternal();
-            }
-        }
-
-        return Promise.resolve();
-    }
-
-    @captureTelemetry(Telemetry.Interrupt)
-    public async interruptKernel(): Promise<void> {
-        if (this.jupyterServer && !this.restartingKernel) {
-            const status = this.statusProvider.set(localize.DataScience.interruptKernelStatus());
-
-            const settings = this.configuration.getSettings();
-            const interruptTimeout = settings.datascience.jupyterInterruptTimeout;
-
-            try {
-                const result = await this.jupyterServer.interruptKernel(interruptTimeout);
-                status.dispose();
-
-                // We timed out, ask the user if they want to restart instead.
-                if (result === InterruptResult.TimedOut) {
-                    const message = localize.DataScience.restartKernelAfterInterruptMessage();
-                    const yes = localize.DataScience.restartKernelMessageYes();
-                    const no = localize.DataScience.restartKernelMessageNo();
-                    const v = await this.applicationShell.showInformationMessage(message, yes, no);
-                    if (v === yes) {
-                        await this.restartKernelInternal();
-                    }
-                } else if (result === InterruptResult.Restarted) {
-                    // Uh-oh, keyboard interrupt crashed the kernel.
-                    this.addSysInfo(SysInfoReason.Interrupt).ignoreErrors();
-                }
-            } catch (err) {
-                status.dispose();
-                this.logger.logError(err);
-                this.applicationShell.showErrorMessage(err);
-            }
-        }
-    }
-
-    public async previewNotebook(file: string): Promise<void> {
-        try {
-            // First convert to a python file to verify this file is valid. This is
-            // an easy way to have something else verify the validity of the file.
-            const results = await this.jupyterImporter.importFromFile(file);
-            if (results) {
-                // Show our webpanel to make sure that the code actually shows up. (Vscode disables the webview when it's not active)
-                await this.show();
-
-                // Then read in the file as json. This json should already
-                // be in the cell format
-                // tslint:disable-next-line: no-any
-                const contents = JSON.parse(await this.fileSystem.readFile(file)) as any;
-                if (contents && contents.cells && contents.cells.length) {
-                    // Add a header before the preview
-                    this.addPreviewHeader(file);
-
-                    // Convert the cells into actual cell objects
-                    const cells = contents.cells as (nbformat.ICodeCell | nbformat.IRawCell | nbformat.IMarkdownCell)[];
-
-                    // Convert the inputdata into our ICell format
-                    const finishedCells: ICell[] = cells.filter(c => c.source.length > 0).map(c => {
-                        return {
-                            id: uuid(),
-                            file: Identifiers.EmptyFileName,
-                            line: 0,
-                            state: CellState.finished,
-                            data: c,
-                            type: 'preview'
-                        };
-                    });
-
-                    // Do the same thing that happens when new code is added.
-                    this.onAddCodeEvent(finishedCells);
-
-                    // Add a footer after the preview
-                    this.addPreviewFooter(file);
-                }
-            }
-        } catch (e) {
-            this.applicationShell.showErrorMessage(e);
-        }
-    }
-
-    @captureTelemetry(Telemetry.CopySourceCode, undefined, false)
-    public copyCode(args: ICopyCode) {
-        this.copyCodeInternal(args.source).catch(err => {
-            this.applicationShell.showErrorMessage(err);
-        });
-    }
-
-    @captureTelemetry(Telemetry.ScrolledToCell)
-    public scrollToCell(id: string): void {
-        this.postMessage(InteractiveWindowMessages.ScrollToCell, { id }).ignoreErrors();
-    }
-
-    protected async activating() {
-        // Only activate if the active editor is empty. This means that
-        // vscode thinks we are actually supposed to have focus. It would be
-        // nice if they would more accurrately tell us this, but this works for now.
-        // Essentially the problem is the webPanel.active state doesn't track
-        // if the focus is supposed to be in the webPanel or not. It only tracks if
-        // it's been activated. However if there's no active text editor and we're active, we
-        // can safely attempt to give ourselves focus. This won't actually give us focus if we aren't
-        // allowed to have it.
-        if (this.viewState.active && !this.documentManager.activeTextEditor) {
-            // Force the webpanel to reveal and take focus.
-            await super.show(false);
-
-            // Send this to the react control
-            await this.postMessage(InteractiveWindowMessages.Activate);
-        }
-    }
-
-    private shouldAskForRestart(): boolean {
-        const settings = this.configuration.getSettings();
-        return settings && settings.datascience && settings.datascience.askForKernelRestart === true;
-    }
-
-    private disableAskForRestart() {
-        const settings = this.configuration.getSettings();
-        if (settings && settings.datascience) {
-            settings.datascience.askForKernelRestart = false;
-            this.configuration.updateSetting('dataScience.askForKernelRestart', false, undefined, ConfigurationTarget.Global).ignoreErrors();
-        }
-    }
-
-    private addMessageImpl(message: string, type: 'preview' | 'execute'): void {
-        const cell: ICell = {
-            id: uuid(),
-            file: Identifiers.EmptyFileName,
-            line: 0,
-            state: CellState.finished,
-            type,
-            data: {
-                cell_type: 'messages',
-                messages: [message],
-                source: [],
-                metadata: {}
-            }
-        };
-
-        // Do the same thing that happens when new code is added.
-        this.onAddCodeEvent([cell]);
-    }
-
-    private addPreviewHeader(file: string): void {
-        const message = localize.DataScience.previewHeader().format(file);
-        this.addMessageImpl(message, 'preview');
-    }
-
-    private addPreviewFooter(file: string): void {
-        const message = localize.DataScience.previewFooter().format(file);
-        this.addMessageImpl(message, 'preview');
-    }
-
-    private async checkPandas(): Promise<boolean> {
-        const pandasVersion = await this.dataExplorerProvider.getPandasVersion();
-        if (!pandasVersion) {
-            sendTelemetryEvent(Telemetry.PandasNotInstalled);
-            // Warn user that there is no pandas.
-            this.applicationShell.showErrorMessage(localize.DataScience.pandasRequiredForViewing());
-            return false;
-        } else if (pandasVersion.major < 1 && pandasVersion.minor < 20) {
-            sendTelemetryEvent(Telemetry.PandasTooOld);
-            // Warn user that we cannot start because pandas is too old.
-            const versionStr = `${pandasVersion.major}.${pandasVersion.minor}.${pandasVersion.build}`;
-            this.applicationShell.showErrorMessage(localize.DataScience.pandasTooOldForViewingFormat().format(versionStr));
-            return false;
-        }
-        return true;
-    }
-
-    private shouldAskForLargeData(): boolean {
-        const settings = this.configuration.getSettings();
-        return settings && settings.datascience && settings.datascience.askForLargeDataFrames === true;
-    }
-
-    private disableAskForLargeData() {
-        const settings = this.configuration.getSettings();
-        if (settings && settings.datascience) {
-            settings.datascience.askForLargeDataFrames = false;
-            this.configuration.updateSetting('dataScience.askForLargeDataFrames', false, undefined, ConfigurationTarget.Global).ignoreErrors();
-        }
-    }
-
-    private async checkColumnSize(columnSize: number): Promise<boolean> {
-        if (columnSize > ColumnWarningSize && this.shouldAskForLargeData()) {
-            const message = localize.DataScience.tooManyColumnsMessage();
-            const yes = localize.DataScience.tooManyColumnsYes();
-            const no = localize.DataScience.tooManyColumnsNo();
-            const dontAskAgain = localize.DataScience.tooManyColumnsDontAskAgain();
-
-            const result = await this.applicationShell.showWarningMessage(message, yes, no, dontAskAgain);
-            if (result === dontAskAgain) {
-                this.disableAskForLargeData();
-            }
-            return result === yes;
-        }
-        return true;
-    }
-
-    private async showDataViewer(request: IShowDataViewer): Promise<void> {
-        try {
-            if (await this.checkPandas() && await this.checkColumnSize(request.columnSize)) {
-                await this.dataExplorerProvider.create(request.variableName);
-            }
-        } catch (e) {
-            this.applicationShell.showErrorMessage(e.toString());
-        }
-    }
-
-    // tslint:disable-next-line:no-any
-    private dispatchMessage<M extends IInteractiveWindowMapping, T extends keyof M>(_message: T, payload: any, handler: (args: M[T]) => void) {
-        const args = payload as M[T];
-        handler.bind(this)(args);
-    }
-
-    // tslint:disable-next-line:no-any
-    private onAddedSysInfo(sysInfo: IAddedSysInfo) {
-        // See if this is from us or not.
-        if (sysInfo.id !== this.id) {
-
-            // Not from us, must come from a different interactive window. Add to our
-            // own to keep in sync
-            if (sysInfo.sysInfoCell) {
-                this.onAddCodeEvent([sysInfo.sysInfoCell]);
-            }
-        }
-    }
-
-    // tslint:disable-next-line:no-any
-    private onRemoteAddedCode(args: IRemoteAddCode) {
-        // Make sure this is valid
-        if (args && args.id && args.file && args.originator !== this.id) {
-            // Indicate this in our telemetry.
-            sendTelemetryEvent(Telemetry.RemoteAddCode);
-
-            // Submit this item as new code.
-            this.submitCode(args.code, args.file, args.line, args.id, undefined, args.debug).ignoreErrors();
-        }
-    }
-
-    private finishOutstandingCells() {
-        this.unfinishedCells.forEach(c => {
-            c.state = CellState.error;
-            this.postMessage(InteractiveWindowMessages.FinishCell, c).ignoreErrors();
-        });
-        this.unfinishedCells = [];
-        this.potentiallyUnfinishedStatus.forEach(s => s.dispose());
-        this.potentiallyUnfinishedStatus = [];
-    }
-
-    private async restartKernelInternal(): Promise<void> {
-        this.restartingKernel = true;
-
-        // First we need to finish all outstanding cells.
-        this.finishOutstandingCells();
-
-        // Set our status
-        const status = this.statusProvider.set(localize.DataScience.restartingKernelStatus());
-
-        try {
-            if (this.jupyterServer) {
-                await this.jupyterServer.restartKernel(this.generateDataScienceExtraSettings().jupyterInterruptTimeout);
-                await this.addSysInfo(SysInfoReason.Restart);
-
-                // Compute if dark or not.
-                const knownDark = await this.isDark();
-
-                // Before we run any cells, update the dark setting
-                await this.jupyterServer.setMatplotLibStyle(knownDark);
-            }
-        } catch (exc) {
-            // If we get a kernel promise failure, then restarting timed out. Just shutdown and restart the entire server
-            if (exc instanceof JupyterKernelPromiseFailedError && this.jupyterServer) {
-                await this.jupyterServer.dispose();
-                await this.loadJupyterServer(true);
-                await this.addSysInfo(SysInfoReason.Restart);
-            } else {
-                // Show the error message
-                this.applicationShell.showErrorMessage(exc);
-                this.logger.logError(exc);
-            }
-        } finally {
-            status.dispose();
-            this.restartingKernel = false;
-        }
-    }
-
-    // tslint:disable-next-line:no-any
-    private handleReturnAllCells(cells: ICell[]) {
-        // See what we're waiting for.
-        if (this.waitingForExportCells) {
-            this.export(cells);
-        }
-    }
-
-    private updateContexts(info: IInteractiveWindowInfo | undefined) {
-        // This should be called by the python interactive window every
-        // time state changes. We use this opportunity to update our
-        // extension contexts
-        const interactiveContext = new ContextKey(EditorContexts.HaveInteractive, this.commandManager);
-        interactiveContext.set(!this.disposed).catch();
-        const interactiveCellsContext = new ContextKey(EditorContexts.HaveInteractiveCells, this.commandManager);
-        const redoableContext = new ContextKey(EditorContexts.HaveRedoableCells, this.commandManager);
-        if (info) {
-            interactiveCellsContext.set(info.cellCount > 0).catch();
-            redoableContext.set(info.redoCount > 0).catch();
-        } else {
-            interactiveCellsContext.set(false).catch();
-            redoableContext.set(false).catch();
-        }
-    }
-
->>>>>>> 901054d6
-    @captureTelemetry(Telemetry.SubmitCellThroughInput, undefined, false)
-    // tslint:disable-next-line:no-any
-    protected submitNewCell(info: ISubmitNewCell) {
-        // If there's any payload, it has the code and the id
-        if (info && info.code && info.id) {
-            // Send to ourselves.
-            this.submitCode(info.code, Identifiers.EmptyFileName, 0, info.id, undefined).ignoreErrors();
-
-            // Activate the other side, and send as if came from a file
-            this.interactiveWindowProvider.getOrCreateActive().then(_v => {
-                this.shareMessage(InteractiveWindowMessages.RemoteAddCode, { code: info.code, file: Identifiers.EmptyFileName, line: 0, id: info.id, originator: this.id, debug: false });
-            }).ignoreErrors();
-        }
-    }
-
-    protected getNotebookOptions(): Promise<INotebookServerOptions> {
-        return this.interactiveWindowProvider.getNotebookOptions();
-    }
-}
+// Copyright (c) Microsoft Corporation. All rights reserved.
+// Licensed under the MIT License.
+'use strict';
+import '../../common/extensions';
+
+import { inject, injectable, multiInject } from 'inversify';
+import * as path from 'path';
+import { Event, EventEmitter, TextEditor, ViewColumn } from 'vscode';
+
+import {
+    IApplicationShell,
+    ICommandManager,
+    IDocumentManager,
+    ILiveShareApi,
+    IWebPanelProvider,
+    IWorkspaceService
+} from '../../common/application/types';
+import { IFileSystem } from '../../common/platform/types';
+import { IConfigurationService, IDisposableRegistry, ILogger } from '../../common/types';
+import * as localize from '../../common/utils/localize';
+import { EXTENSION_ROOT_DIR } from '../../constants';
+import { IInterpreterService } from '../../interpreter/contracts';
+import { captureTelemetry } from '../../telemetry';
+import { Identifiers, Telemetry } from '../constants';
+import { InteractiveBase } from '../interactive-common/interactiveBase';
+import { InteractiveWindowMessages, ISubmitNewCell } from '../interactive-common/interactiveWindowTypes';
+import {
+    ICodeCssGenerator,
+    IDataViewerProvider,
+    IInteractiveWindow,
+    IInteractiveWindowListener,
+    IInteractiveWindowProvider,
+    IJupyterDebugger,
+    IJupyterExecution,
+    IJupyterVariables,
+    INotebookExporter,
+    INotebookServerOptions,
+    IStatusProvider,
+    IThemeFinder
+} from '../types';
+
+@injectable()
+export class InteractiveWindow extends InteractiveBase implements IInteractiveWindow {
+    private closedEvent: EventEmitter<IInteractiveWindow> = new EventEmitter<IInteractiveWindow>();
+
+    constructor(
+        @multiInject(IInteractiveWindowListener) listeners: IInteractiveWindowListener[],
+        @inject(ILiveShareApi) liveShare: ILiveShareApi,
+        @inject(IApplicationShell) applicationShell: IApplicationShell,
+        @inject(IDocumentManager) documentManager: IDocumentManager,
+        @inject(IInterpreterService) interpreterService: IInterpreterService,
+        @inject(IWebPanelProvider) provider: IWebPanelProvider,
+        @inject(IDisposableRegistry) disposables: IDisposableRegistry,
+        @inject(ICodeCssGenerator) cssGenerator: ICodeCssGenerator,
+        @inject(IThemeFinder) themeFinder: IThemeFinder,
+        @inject(ILogger) logger: ILogger,
+        @inject(IStatusProvider) statusProvider: IStatusProvider,
+        @inject(IJupyterExecution) jupyterExecution: IJupyterExecution,
+        @inject(IFileSystem) fileSystem: IFileSystem,
+        @inject(IConfigurationService) configuration: IConfigurationService,
+        @inject(ICommandManager) commandManager: ICommandManager,
+        @inject(INotebookExporter) jupyterExporter: INotebookExporter,
+        @inject(IWorkspaceService) workspaceService: IWorkspaceService,
+        @inject(IInteractiveWindowProvider) private interactiveWindowProvider: IInteractiveWindowProvider,
+        @inject(IDataViewerProvider) dataExplorerProvider: IDataViewerProvider,
+        @inject(IJupyterVariables) jupyterVariables: IJupyterVariables,
+        @inject(IJupyterDebugger) jupyterDebugger: IJupyterDebugger
+    ) {
+        super(
+            listeners,
+            liveShare,
+            applicationShell,
+            documentManager,
+            interpreterService,
+            provider,
+            disposables,
+            cssGenerator,
+            themeFinder,
+            logger,
+            statusProvider,
+            jupyterExecution,
+            fileSystem,
+            configuration,
+            commandManager,
+            jupyterExporter,
+            workspaceService,
+            dataExplorerProvider,
+            jupyterVariables,
+            jupyterDebugger,
+            path.join(EXTENSION_ROOT_DIR, 'out', 'datascience-ui', 'history-react', 'index_bundle.js'),
+            localize.DataScience.historyTitle(),
+            ViewColumn.Two);
+        // Start the server as soon as we open
+        this.startServer().ignoreErrors();
+    }
+
+    public get ready(): Promise<void> {
+        // We need this to ensure the interactive window is up and ready to receive messages.
+        return this.startServer();
+    }
+
+    public dispose() {
+        super.dispose();
+        if (this.closedEvent) {
+            this.closedEvent.fire(this);
+        }
+    }
+
+    public get closed(): Event<IInteractiveWindow> {
+        return this.closedEvent.event;
+    }
+
+    public addMessage(message: string): Promise<void> {
+        this.addMessageImpl(message, 'execute');
+        return Promise.resolve();
+    }
+
+    public addCode(code: string, file: string, line: number, editor?: TextEditor): Promise<boolean> {
+        // Call the internal method.
+        return this.submitCode(code, file, line, undefined, editor, false);
+    }
+
+    public debugCode(code: string, file: string, line: number, editor?: TextEditor): Promise<boolean> {
+        // Call the internal method.
+        return this.submitCode(code, file, line, undefined, editor, true);
+    }
+
+    @captureTelemetry(Telemetry.ExpandAll)
+    public expandAllCells() {
+        this.postMessage(InteractiveWindowMessages.ExpandAll).ignoreErrors();
+    }
+
+    @captureTelemetry(Telemetry.CollapseAll)
+    public collapseAllCells() {
+        this.postMessage(InteractiveWindowMessages.CollapseAll).ignoreErrors();
+    }
+
+    @captureTelemetry(Telemetry.ScrolledToCell)
+    public scrollToCell(id: string): void {
+        this.postMessage(InteractiveWindowMessages.ScrollToCell, { id }).ignoreErrors();
+    }
+
+    @captureTelemetry(Telemetry.SubmitCellThroughInput, undefined, false)
+    // tslint:disable-next-line:no-any
+    protected submitNewCell(info: ISubmitNewCell) {
+        // If there's any payload, it has the code and the id
+        if (info && info.code && info.id) {
+            // Send to ourselves.
+            this.submitCode(info.code, Identifiers.EmptyFileName, 0, info.id, undefined).ignoreErrors();
+
+            // Activate the other side, and send as if came from a file
+            this.interactiveWindowProvider.getOrCreateActive().then(_v => {
+                this.shareMessage(InteractiveWindowMessages.RemoteAddCode, { code: info.code, file: Identifiers.EmptyFileName, line: 0, id: info.id, originator: this.id, debug: false });
+            }).ignoreErrors();
+        }
+    }
+
+    protected getNotebookOptions(): Promise<INotebookServerOptions> {
+        return this.interactiveWindowProvider.getNotebookOptions();
+    }
+}