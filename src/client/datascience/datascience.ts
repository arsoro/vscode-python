// Copyright (c) Microsoft Corporation. All rights reserved.
// Licensed under the MIT License.
'use strict';
import '../common/extensions';

import { JSONObject } from '@phosphor/coreutils';
import { inject, injectable, multiInject, optional } from 'inversify';
import { URL } from 'url';
import * as vscode from 'vscode';

import { IApplicationShell, ICommandManager, IDebugService, IDocumentManager, IWorkspaceService } from '../common/application/types';
import { PYTHON_ALLFILES, PYTHON_LANGUAGE } from '../common/constants';
import { ContextKey } from '../common/contextKey';
import { traceError } from '../common/logger';
import {
    BANNER_NAME_DS_SURVEY,
    IConfigurationService,
    IDisposable,
    IDisposableRegistry,
    IExtensionContext,
    IPythonExtensionBanner
} from '../common/types';
import { debounceAsync } from '../common/utils/decorators';
import * as localize from '../common/utils/localize';
import { IServiceContainer } from '../ioc/types';
import { captureTelemetry, sendTelemetryEvent } from '../telemetry';
import { hasCells } from './cellFactory';
import { Commands, EditorContexts, Settings, Telemetry } from './constants';
import { ICodeWatcher, IDataScience, IDataScienceCodeLensProvider, IDataScienceCommandListener, INotebookEditorProvider } from './types';

@injectable()
export class DataScience implements IDataScience {
    public isDisposed: boolean = false;
    private readonly dataScienceSurveyBanner: IPythonExtensionBanner;
    private changeHandler: IDisposable | undefined;
    private startTime: number = Date.now();
    constructor(@inject(IServiceContainer) private serviceContainer: IServiceContainer,
        @inject(ICommandManager) private commandManager: ICommandManager,
        @inject(IDisposableRegistry) private disposableRegistry: IDisposableRegistry,
        @inject(IExtensionContext) private extensionContext: IExtensionContext,
        @inject(IDataScienceCodeLensProvider) private dataScienceCodeLensProvider: IDataScienceCodeLensProvider,
        @inject(IConfigurationService) private configuration: IConfigurationService,
        @inject(IDocumentManager) private documentManager: IDocumentManager,
        @inject(IApplicationShell) private appShell: IApplicationShell,
<<<<<<< HEAD
        @inject(IWorkspaceService) private workspace: IWorkspaceService,
        @multiInject(IDataScienceCommandListener) @optional() private commandListeners: IDataScienceCommandListener[] | undefined,
        @inject(INotebookEditorProvider) private notebookProvider: INotebookEditorProvider
=======
        @inject(IDebugService) private debugService: IDebugService,
        @inject(IWorkspaceService) private workspace: IWorkspaceService
>>>>>>> b738315f
    ) {
        this.dataScienceSurveyBanner = this.serviceContainer.get<IPythonExtensionBanner>(IPythonExtensionBanner, BANNER_NAME_DS_SURVEY);
    }

    public get activationStartTime(): number {
        return this.startTime;
    }

    public async activate(): Promise<void> {
        this.registerCommands();

        this.extensionContext.subscriptions.push(
            vscode.languages.registerCodeLensProvider(
                PYTHON_ALLFILES, this.dataScienceCodeLensProvider
            )
        );

        // Set our initial settings and sign up for changes
        this.onSettingsChanged();
        this.changeHandler = this.configuration.getSettings().onDidChange(this.onSettingsChanged.bind(this));
        this.disposableRegistry.push(this);

        // Listen for active editor changes so we can detect have code cells or not
        this.disposableRegistry.push(this.documentManager.onDidChangeActiveTextEditor(() => this.onChangedActiveTextEditor()));
        this.onChangedActiveTextEditor();

        // Send telemetry for all of our settings
        this.sendSettingsTelemetry().ignoreErrors();
    }

    public async dispose() {
        if (this.changeHandler) {
            this.changeHandler.dispose();
            this.changeHandler = undefined;
        }
    }

    public async runFileInteractive(file: string): Promise<void> {
        this.dataScienceSurveyBanner.showBanner().ignoreErrors();

        let codeWatcher = this.getCodeWatcher(file);
        if (!codeWatcher) {
            codeWatcher = this.getCurrentCodeWatcher();
        }
        if (codeWatcher) {
            return codeWatcher.runFileInteractive();
        } else {
            return Promise.resolve();
        }
    }

    public async debugFileInteractive(file: string): Promise<void> {
        this.dataScienceSurveyBanner.showBanner().ignoreErrors();

        let codeWatcher = this.getCodeWatcher(file);
        if (!codeWatcher) {
            codeWatcher = this.getCurrentCodeWatcher();
        }
        if (codeWatcher) {
            return codeWatcher.debugFileInteractive();
        } else {
            return Promise.resolve();
        }
    }

    public async runAllCells(file: string): Promise<void> {
        this.dataScienceSurveyBanner.showBanner().ignoreErrors();

        let codeWatcher = this.getCodeWatcher(file);
        if (!codeWatcher) {
            codeWatcher = this.getCurrentCodeWatcher();
        }
        if (codeWatcher) {
            return codeWatcher.runAllCells();
        } else {
            return Promise.resolve();
        }
    }

    // Note: see codewatcher.ts where the runcell command args are attached. The reason we don't have any
    // objects for parameters is because they can't be recreated when passing them through the LiveShare API
    public async runCell(file: string, startLine: number, startChar: number, endLine: number, endChar: number): Promise<void> {
        this.dataScienceSurveyBanner.showBanner().ignoreErrors();
        const codeWatcher = this.getCodeWatcher(file);
        if (codeWatcher) {
            return codeWatcher.runCell(new vscode.Range(startLine, startChar, endLine, endChar));
        }
    }

    public async runAllCellsAbove(file: string, stopLine: number, stopCharacter: number): Promise<void> {
        this.dataScienceSurveyBanner.showBanner().ignoreErrors();

        if (file) {
            const codeWatcher = this.getCodeWatcher(file);

            if (codeWatcher) {
                return codeWatcher.runAllCellsAbove(stopLine, stopCharacter);
            }
        }
    }

    public async runCellAndAllBelow(file: string, startLine: number, startCharacter: number): Promise<void> {
        this.dataScienceSurveyBanner.showBanner().ignoreErrors();

        if (file) {
            const codeWatcher = this.getCodeWatcher(file);

            if (codeWatcher) {
                return codeWatcher.runCellAndAllBelow(startLine, startCharacter);
            }
        }
    }

    public async runToLine(): Promise<void> {
        this.dataScienceSurveyBanner.showBanner().ignoreErrors();

        const activeCodeWatcher = this.getCurrentCodeWatcher();
        const textEditor = this.documentManager.activeTextEditor;

        if (activeCodeWatcher && textEditor && textEditor.selection) {
            return activeCodeWatcher.runToLine(textEditor.selection.start.line);
        }
    }

    public async runFromLine(): Promise<void> {
        this.dataScienceSurveyBanner.showBanner().ignoreErrors();

        const activeCodeWatcher = this.getCurrentCodeWatcher();
        const textEditor = this.documentManager.activeTextEditor;

        if (activeCodeWatcher && textEditor && textEditor.selection) {
            return activeCodeWatcher.runFromLine(textEditor.selection.start.line);
        }
    }

    public async runCurrentCell(): Promise<void> {
        this.dataScienceSurveyBanner.showBanner().ignoreErrors();

        const activeCodeWatcher = this.getCurrentCodeWatcher();
        if (activeCodeWatcher) {
            return activeCodeWatcher.runCurrentCell();
        } else {
            return Promise.resolve();
        }
    }

    public async runCurrentCellAndAdvance(): Promise<void> {
        this.dataScienceSurveyBanner.showBanner().ignoreErrors();

        const activeCodeWatcher = this.getCurrentCodeWatcher();
        if (activeCodeWatcher) {
            return activeCodeWatcher.runCurrentCellAndAdvance();
        } else {
            return Promise.resolve();
        }
    }

    // tslint:disable-next-line:no-any
    public async runSelectionOrLine(): Promise<void> {
        this.dataScienceSurveyBanner.showBanner().ignoreErrors();

        const activeCodeWatcher = this.getCurrentCodeWatcher();
        if (activeCodeWatcher) {
            return activeCodeWatcher.runSelectionOrLine(this.documentManager.activeTextEditor);
        } else {
            return Promise.resolve();
        }
    }

    @captureTelemetry(Telemetry.SelectJupyterURI)
    public async selectJupyterURI(): Promise<void> {
        const quickPickOptions = [localize.DataScience.jupyterSelectURILaunchLocal(), localize.DataScience.jupyterSelectURISpecifyURI()];
        const selection = await this.appShell.showQuickPick(quickPickOptions, { ignoreFocusOut: true });
        switch (selection) {
            case localize.DataScience.jupyterSelectURILaunchLocal():
                return this.setJupyterURIToLocal();
                break;
            case localize.DataScience.jupyterSelectURISpecifyURI():
                return this.selectJupyterLaunchURI();
                break;
            default:
                // If user cancels quick pick we will get undefined as the selection and fall through here
                break;
        }
    }

    public async debugCell(file: string, startLine: number, startChar: number, endLine: number, endChar: number): Promise<void> {
        this.dataScienceSurveyBanner.showBanner().ignoreErrors();

        if (file) {
            const codeWatcher = this.getCodeWatcher(file);

            if (codeWatcher) {
                return codeWatcher.debugCell(new vscode.Range(startLine, startChar, endLine, endChar));
            }
        }
    }

    @captureTelemetry(Telemetry.DebugStepOver)
    public async debugStepOver(): Promise<void> {
        this.dataScienceSurveyBanner.showBanner().ignoreErrors();

        // Make sure that we are in debug mode
        if (this.debugService.activeDebugSession) {
            this.commandManager.executeCommand('workbench.action.debug.stepOver');
        }
    }

    @captureTelemetry(Telemetry.DebugStop)
    public async debugStop(): Promise<void> {
        this.dataScienceSurveyBanner.showBanner().ignoreErrors();

        // Make sure that we are in debug mode
        if (this.debugService.activeDebugSession) {
            this.commandManager.executeCommand('workbench.action.debug.stop');
        }
    }

    @captureTelemetry(Telemetry.DebugContinue)
    public async debugContinue(): Promise<void> {
        this.dataScienceSurveyBanner.showBanner().ignoreErrors();

        // Make sure that we are in debug mode
        if (this.debugService.activeDebugSession) {
            this.commandManager.executeCommand('workbench.action.debug.continue');
        }
    }

    @captureTelemetry(Telemetry.SetJupyterURIToLocal)
    private async setJupyterURIToLocal(): Promise<void> {
        await this.configuration.updateSetting('dataScience.jupyterServerURI', Settings.JupyterServerLocalLaunch, undefined, vscode.ConfigurationTarget.Workspace);
    }

    @captureTelemetry(Telemetry.SetJupyterURIToUserSpecified)
    private async selectJupyterLaunchURI(): Promise<void> {
        // First get the proposed URI from the user
        const userURI = await this.appShell.showInputBox({
            prompt: localize.DataScience.jupyterSelectURIPrompt(),
            placeHolder: 'https://hostname:8080/?token=849d61a414abafab97bc4aab1f3547755ddc232c2b8cb7fe', validateInput: this.validateURI, ignoreFocusOut: true
        });

        if (userURI) {
            await this.configuration.updateSetting('dataScience.jupyterServerURI', userURI, undefined, vscode.ConfigurationTarget.Workspace);
        }
    }

    @captureTelemetry(Telemetry.AddCellBelow)
    private async addCellBelow(): Promise<void> {
        const activeEditor = this.documentManager.activeTextEditor;
        const activeCodeWatcher = this.getCurrentCodeWatcher();
        if (activeEditor && activeCodeWatcher) {
            return activeCodeWatcher.addEmptyCellToBottom();
        }
    }

    private async runCurrentCellAndAddBelow(): Promise<void> {
        this.dataScienceSurveyBanner.showBanner().ignoreErrors();

        const activeCodeWatcher = this.getCurrentCodeWatcher();
        if (activeCodeWatcher) {
            return activeCodeWatcher.runCurrentCellAndAddBelow();
        } else {
            return Promise.resolve();
        }
    }

    private getCurrentCodeLens(): vscode.CodeLens | undefined {
        const activeEditor = this.documentManager.activeTextEditor;
        const activeCodeWatcher = this.getCurrentCodeWatcher();
        if (activeEditor && activeCodeWatcher) {
            // Find the cell that matches
            return activeCodeWatcher.getCodeLenses().find((c: vscode.CodeLens) => {
                if (c.range.end.line >= activeEditor.selection.anchor.line &&
                    c.range.start.line <= activeEditor.selection.anchor.line) {
                    return true;
                }
                return false;
            });
        }
    }

    private async runAllCellsAboveFromCursor(): Promise<void> {
        this.dataScienceSurveyBanner.showBanner().ignoreErrors();

        const currentCodeLens = this.getCurrentCodeLens();
        if (currentCodeLens) {
            const activeCodeWatcher = this.getCurrentCodeWatcher();
            if (activeCodeWatcher) {
                return activeCodeWatcher.runAllCellsAbove(currentCodeLens.range.start.line, currentCodeLens.range.start.character);
            }
        } else {
            return Promise.resolve();
        }
    }

    private async runCellAndAllBelowFromCursor(): Promise<void> {
        this.dataScienceSurveyBanner.showBanner().ignoreErrors();

        const currentCodeLens = this.getCurrentCodeLens();
        if (currentCodeLens) {
            const activeCodeWatcher = this.getCurrentCodeWatcher();
            if (activeCodeWatcher) {
                return activeCodeWatcher.runCellAndAllBelow(currentCodeLens.range.start.line, currentCodeLens.range.start.character);
            }
        } else {
            return Promise.resolve();
        }
    }

    private async debugCurrentCellFromCursor(): Promise<void> {
        this.dataScienceSurveyBanner.showBanner().ignoreErrors();

        const currentCodeLens = this.getCurrentCodeLens();
        if (currentCodeLens) {
            const activeCodeWatcher = this.getCurrentCodeWatcher();
            if (activeCodeWatcher) {
                return activeCodeWatcher.debugCurrentCell();
            }
        } else {
            return Promise.resolve();
        }
    }

    private validateURI = (testURI: string): string | undefined | null => {
        try {
            // tslint:disable-next-line:no-unused-expression
            new URL(testURI);
        } catch {
            return localize.DataScience.jupyterSelectURIInvalidURI();
        }

        // Return null tells the dialog that our string is valid
        return null;
    }

    private onSettingsChanged = () => {
        const settings = this.configuration.getSettings();
        const enabled = settings.datascience.enabled;
        let editorContext = new ContextKey(EditorContexts.DataScienceEnabled, this.commandManager);
        editorContext.set(enabled).catch();
        const ownsSelection = settings.datascience.sendSelectionToInteractiveWindow;
        editorContext = new ContextKey(EditorContexts.OwnsSelection, this.commandManager);
        editorContext.set(ownsSelection && enabled).catch();
    }

    private getCodeWatcher(file: string): ICodeWatcher | undefined {
        const possibleDocuments = this.documentManager.textDocuments.filter(d => d.fileName === file);
        if (possibleDocuments && possibleDocuments.length === 1) {
            return this.dataScienceCodeLensProvider.getCodeWatcher(possibleDocuments[0]);
        } else if (possibleDocuments && possibleDocuments.length > 1) {
            throw new Error(localize.DataScience.documentMismatch().format(file));
        }

        return undefined;
    }

    // Get our matching code watcher for the active document
    private getCurrentCodeWatcher(): ICodeWatcher | undefined {
        const activeEditor = this.documentManager.activeTextEditor;
        if (!activeEditor || !activeEditor.document) {
            return undefined;
        }

        // Ask our code lens provider to find the matching code watcher for the current document
        return this.dataScienceCodeLensProvider.getCodeWatcher(activeEditor.document);
    }

    private registerCommands(): void {
        let disposable = this.commandManager.registerCommand(Commands.RunAllCells, this.runAllCells, this);
        this.disposableRegistry.push(disposable);
        disposable = this.commandManager.registerCommand(Commands.RunCell, this.runCell, this);
        this.disposableRegistry.push(disposable);
        disposable = this.commandManager.registerCommand(Commands.RunCurrentCell, this.runCurrentCell, this);
        this.disposableRegistry.push(disposable);
        disposable = this.commandManager.registerCommand(Commands.RunCurrentCellAdvance, this.runCurrentCellAndAdvance, this);
        this.disposableRegistry.push(disposable);
        disposable = this.commandManager.registerCommand(Commands.ExecSelectionInInteractiveWindow, this.runSelectionOrLine, this);
        this.disposableRegistry.push(disposable);
        disposable = this.commandManager.registerCommand(Commands.SelectJupyterURI, this.selectJupyterURI, this);
        this.disposableRegistry.push(disposable);
        disposable = this.commandManager.registerCommand(Commands.RunAllCellsAbove, this.runAllCellsAbove, this);
        this.disposableRegistry.push(disposable);
        disposable = this.commandManager.registerCommand(Commands.RunCellAndAllBelow, this.runCellAndAllBelow, this);
        this.disposableRegistry.push(disposable);
        disposable = this.commandManager.registerCommand(Commands.RunAllCellsAbovePalette, this.runAllCellsAboveFromCursor, this);
        this.disposableRegistry.push(disposable);
        disposable = this.commandManager.registerCommand(Commands.RunCellAndAllBelowPalette, this.runCellAndAllBelowFromCursor, this);
        this.disposableRegistry.push(disposable);
        disposable = this.commandManager.registerCommand(Commands.RunToLine, this.runToLine, this);
        this.disposableRegistry.push(disposable);
        disposable = this.commandManager.registerCommand(Commands.RunFromLine, this.runFromLine, this);
        this.disposableRegistry.push(disposable);
        disposable = this.commandManager.registerCommand(Commands.RunFileInInteractiveWindows, this.runFileInteractive, this);
        this.disposableRegistry.push(disposable);
        disposable = this.commandManager.registerCommand(Commands.DebugFileInInteractiveWindows, this.debugFileInteractive, this);
        this.disposableRegistry.push(disposable);
        disposable = this.commandManager.registerCommand(Commands.AddCellBelow, this.addCellBelow, this);
        this.disposableRegistry.push(disposable);
        disposable = this.commandManager.registerCommand(Commands.RunCurrentCellAndAddBelow, this.runCurrentCellAndAddBelow, this);
        this.disposableRegistry.push(disposable);
        disposable = this.commandManager.registerCommand(Commands.DebugCell, this.debugCell, this);
        this.disposableRegistry.push(disposable);
        disposable = this.commandManager.registerCommand(Commands.DebugStepOver, this.debugStepOver, this);
        this.disposableRegistry.push(disposable);
        disposable = this.commandManager.registerCommand(Commands.DebugContinue, this.debugContinue, this);
        this.disposableRegistry.push(disposable);
        disposable = this.commandManager.registerCommand(Commands.DebugStop, this.debugStop, this);
        this.disposableRegistry.push(disposable);
        disposable = this.commandManager.registerCommand(Commands.DebugCurrentCellPalette, this.debugCurrentCellFromCursor, this);
        this.disposableRegistry.push(disposable);
        disposable = this.commandManager.registerCommand(Commands.CreateNewNotebook, this.createNewNotebook, this);
        this.disposableRegistry.push(disposable);
        if (this.commandListeners) {
            this.commandListeners.forEach((listener: IDataScienceCommandListener) => {
                listener.register(this.commandManager);
            });
        }
    }

    private onChangedActiveTextEditor() {
        // Setup the editor context for the cells
        const editorContext = new ContextKey(EditorContexts.HasCodeCells, this.commandManager);
        const activeEditor = this.documentManager.activeTextEditor;

        if (activeEditor && activeEditor.document.languageId === PYTHON_LANGUAGE) {
            // Inform the editor context that we have cells, fire and forget is ok on the promise here
            // as we don't care to wait for this context to be set and we can't do anything if it fails
            editorContext.set(hasCells(activeEditor.document, this.configuration.getSettings().datascience)).catch();
        } else {
            editorContext.set(false).catch();
        }
    }

    @debounceAsync(1)
    private async sendSettingsTelemetry(): Promise<void> {
        try {
            // Get our current settings. This is what we want to send.
            // tslint:disable-next-line:no-any
            const settings = this.configuration.getSettings().datascience as any;

            // Translate all of the 'string' based settings into known values or not.
            const pythonConfig = this.workspace.getConfiguration('python');
            if (pythonConfig) {
                const keys = Object.keys(settings);
                const resultSettings: JSONObject = {};
                for (const k of keys) {
                    const currentValue = settings[k];
                    if (typeof currentValue === 'string') {
                        const inspectResult = pythonConfig.inspect<string>(`dataScience.${k}`);
                        if (inspectResult && inspectResult.defaultValue !== currentValue) {
                            resultSettings[k] = 'non-default';
                        } else {
                            resultSettings[k] = 'default';
                        }
                    } else {
                        resultSettings[k] = currentValue;
                    }
                }
                sendTelemetryEvent(Telemetry.DataScienceSettings, 0, resultSettings);
            }
        } catch (err) {
            traceError(err);
        }
    }

    private async createNewNotebook(): Promise<void> {
        await this.notebookProvider.createNew();
    }
}<|MERGE_RESOLUTION|>--- conflicted
+++ resolved
@@ -42,14 +42,10 @@
         @inject(IConfigurationService) private configuration: IConfigurationService,
         @inject(IDocumentManager) private documentManager: IDocumentManager,
         @inject(IApplicationShell) private appShell: IApplicationShell,
-<<<<<<< HEAD
         @inject(IWorkspaceService) private workspace: IWorkspaceService,
         @multiInject(IDataScienceCommandListener) @optional() private commandListeners: IDataScienceCommandListener[] | undefined,
-        @inject(INotebookEditorProvider) private notebookProvider: INotebookEditorProvider
-=======
-        @inject(IDebugService) private debugService: IDebugService,
-        @inject(IWorkspaceService) private workspace: IWorkspaceService
->>>>>>> b738315f
+        @inject(INotebookEditorProvider) private notebookProvider: INotebookEditorProvider,
+        @inject(IDebugService) private debugService: IDebugService
     ) {
         this.dataScienceSurveyBanner = this.serviceContainer.get<IPythonExtensionBanner>(IPythonExtensionBanner, BANNER_NAME_DS_SURVEY);
     }
