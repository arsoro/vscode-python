// Copyright (c) Microsoft Corporation. All rights reserved.
// Licensed under the MIT License.
'use strict';
import { nbformat } from '@jupyterlab/coreutils';
import { inject, injectable } from 'inversify';
import * as path from 'path';
import * as uuid from 'uuid/v4';
import { DebugConfiguration } from 'vscode';
import * as vsls from 'vsls/vscode';

import { IApplicationShell, ICommandManager, IDebugService, IWorkspaceService } from '../../common/application/types';
import { traceError, traceInfo, traceWarning } from '../../common/logger';
import { IPlatformService } from '../../common/platform/types';
import { IConfigurationService } from '../../common/types';
import * as localize from '../../common/utils/localize';
import { EXTENSION_ROOT_DIR } from '../../constants';
import { captureTelemetry, sendTelemetryEvent } from '../../telemetry';
import { concatMultilineString } from '../common';
import { Identifiers, Telemetry } from '../constants';
import {
    CellState,
    ICell,
    ICellHashListener,
    IConnection,
    IFileHashes,
    IJupyterDebugger,
    INotebook,
    ISourceMapRequest
} from '../types';
import { JupyterDebuggerNotInstalledError } from './jupyterDebuggerNotInstalledError';
import { JupyterDebuggerRemoteNotSupported } from './jupyterDebuggerRemoteNotSupported';
import { ILiveShareHasRole } from './liveshare/types';

interface IPtvsdVersion {
    major: number;
    minor: number;
    revision: string;
}

@injectable()
export class JupyterDebugger implements IJupyterDebugger, ICellHashListener {
    private requiredPtvsdVersion: IPtvsdVersion = { major: 4, minor: 3, revision: '' };
    private configs: Map<string, DebugConfiguration> = new Map<string, DebugConfiguration>();
    constructor(
        @inject(IApplicationShell) private appShell: IApplicationShell,
        @inject(IConfigurationService) private configService: IConfigurationService,
        @inject(ICommandManager) private commandManager: ICommandManager,
        @inject(IDebugService) private debugService: IDebugService,
        @inject(IPlatformService) private platform: IPlatformService,
        @inject(IWorkspaceService) private workspace: IWorkspaceService
    ) {
    }

    public async startDebugging(notebook: INotebook): Promise<void> {
        traceInfo('start debugging');

        // Try to connect to this notebook
        const config = await this.connect(notebook);
        if (config) {
            // First check if this is a live share session. Skip debugging attach on the guest
            // tslint:disable-next-line: no-any
            const hasRole = (notebook as any) as ILiveShareHasRole;
            if (hasRole && hasRole.role && hasRole.role === vsls.Role.Guest) {
                traceInfo('guest mode attach skipped');
            } else {
                await this.debugService.startDebugging(undefined, config);

                // Force the debugger to update its list of breakpoints. This is used
                // to make sure the breakpoint list is up to date when we do code file hashes
                this.debugService.removeBreakpoints([]);
            }

            // Wait for attach before we turn on tracing and allow the code to run, if the IDE is already attached this is just a no-op
            // tslint:disable-next-line:no-multiline-string
            const importResults = await this.executeSilently(notebook, `import ptvsd\nptvsd.wait_for_attach()`);
            if (importResults.length === 0 || importResults[0].state === CellState.error) {
                traceWarning('PTVSD not found in path.');
            }

            // Then enable tracing
            // tslint:disable-next-line:no-multiline-string
<<<<<<< HEAD
            await this.executeSilently(notebook, `from ptvsd import tracing\ntracing(True)`);
=======
            await this.executeSilently(server, `from ptvsd import tracing\ntracing(True)`);

            // // Force the debugger to break on raised exceptions.
            // if (this.debugService.activeDebugSession) {
            //     const args: DebugProtocol.SetExceptionBreakpointsArguments = {
            //         filters: ['raised', 'uncaught']
            //     };
            //     await this.debugService.activeDebugSession.customRequest('setExceptionBreakpoints', args);
            // }
>>>>>>> 3cf181a5
        }
    }

    public async stopDebugging(notebook: INotebook): Promise<void> {
        const config = this.configs.get(notebook.resource.toString());
        if (config) {
            traceInfo('stop debugging');

            // Stop our debugging UI session, no await as we just want it stopped
            this.commandManager.executeCommand('workbench.action.debug.stop');

            // Disable tracing after we disconnect because we don't want to step through this
            // code if the user was in step mode.
            // tslint:disable-next-line:no-multiline-string
            await this.executeSilently(notebook, `from ptvsd import tracing\ntracing(False)`);
        }
    }

    public onRestart(notebook: INotebook): void {
        this.configs.delete(notebook.resource.toString());
    }

    public async hashesUpdated(hashes: IFileHashes[]): Promise<void> {
        // Make sure that we have an active debugging session at this point
        if (this.debugService.activeDebugSession) {
            await Promise.all(hashes.map((fileHash) => {
                return this.debugService.activeDebugSession!.customRequest('setPydevdSourceMap', this.buildSourceMap(fileHash));
            }));
        }
    }

    private async connect(notebook: INotebook): Promise<DebugConfiguration | undefined> {
        // If we already have configuration, we're already attached, don't do it again.
        let result = this.configs.get(notebook.resource.toString());
        if (result) {
            return result;
        }
        traceInfo('enable debugger attach');

        // Append any specific ptvsd paths that we have
        await this.appendPtvsdPaths(notebook);

        // Check the version of ptvsd that we have already installed
        const ptvsdVersion = await this.ptvsdCheck(notebook);

        // If we don't have ptvsd installed or the version is too old then we need to install it
        if (!ptvsdVersion || !this.ptvsdMeetsRequirement(ptvsdVersion)) {
            await this.promptToInstallPtvsd(notebook, ptvsdVersion);
        }

        // Connect local or remote based on what type of notebook we're talking to
        const connectionInfo = notebook.server.getConnectionInfo();
        if (connectionInfo && !connectionInfo.localLaunch) {
            result = await this.connectToRemote(notebook, connectionInfo);
        } else {
            result = await this.connectToLocal(notebook);
        }

        if (result) {
            this.configs.set(notebook.resource.toString(), result);
        }

        return result;
    }

    // Append our local ptvsd path and ptvsd settings path to sys.path
    private async appendPtvsdPaths(notebook: INotebook): Promise<void> {
        const extraPaths: string[] = [];

        // Add the settings path first as it takes precedence over the ptvsd extension path
        // tslint:disable-next-line:no-multiline-string
        let settingsPath = this.configService.getSettings().datascience.ptvsdDistPath;
        // Escape windows path chars so they end up in the source escaped
        if (settingsPath) {
            if (this.platform.isWindows) {
                settingsPath = settingsPath.replace('\\', '\\\\');
            }

            extraPaths.push(settingsPath);
        }

        // For a local connection we also need will append on the path to the ptvsd
        // installed locally by the extension
        const connectionInfo = notebook.server.getConnectionInfo();
        if (connectionInfo && connectionInfo.localLaunch) {
            let localPath = path.join(EXTENSION_ROOT_DIR, 'pythonFiles', 'lib', 'python');
            if (this.platform.isWindows) {
                localPath = localPath.replace('\\', '\\\\');
            }
            extraPaths.push(localPath);
        }

        if (extraPaths && extraPaths.length > 0) {
            const pythonPathList = extraPaths.reduce((totalPath, currentPath) => {
                if (totalPath.length === 0) {
                    totalPath = `'${currentPath}'`;
                } else {
                    totalPath = `${totalPath}, '${currentPath}'`;
                }

                return totalPath;
            }, '');
            await this.executeSilently(notebook, `import sys\r\nsys.path.extend([${pythonPathList}])\r\nsys.path`);
        }
    }

    private buildSourceMap(fileHash: IFileHashes): ISourceMapRequest {
        const sourceMapRequest: ISourceMapRequest = { source: { path: fileHash.file }, pydevdSourceMaps: [] };

        sourceMapRequest.pydevdSourceMaps = fileHash.hashes.map(cellHash => {
            return {
                line: cellHash.line,
                endLine: cellHash.endLine,
                runtimeSource: { path: `<ipython-input-${cellHash.executionCount}-${cellHash.hash}>` },
                runtimeLine: cellHash.runtimeLine
            };
        });

        return sourceMapRequest;
    }

    private executeSilently(notebook: INotebook, code: string): Promise<ICell[]> {
        return notebook.execute(code, Identifiers.EmptyFileName, 0, uuid(), undefined, true);
    }

    private async ptvsdCheck(notebook: INotebook): Promise<IPtvsdVersion | undefined> {
        // We don't want to actually import ptvsd to check version so run !python instead.
        // tslint:disable-next-line:no-multiline-string
        const ptvsdVersionResults = await this.executeSilently(notebook, `import sys\r\n!{sys.executable} -c "import ptvsd;print(ptvsd.__version__)"`);
        return this.parsePtvsdVersionInfo(ptvsdVersionResults);
    }

    private parsePtvsdVersionInfo(cells: ICell[]): IPtvsdVersion | undefined {
        if (cells.length < 1 || cells[0].state !== CellState.finished) {
            return undefined;
        }

        const targetCell = cells[0];

        const outputString = this.extractOutput(targetCell);

        if (outputString) {
            // Pull out the version number, note that we can't use SemVer here as python packages don't follow it
            const packageVersionRegex = /([0-9]+).([0-9]+).([0-9a-zA-Z]+)/;
            const packageVersionMatch = packageVersionRegex.exec(outputString);

            if (packageVersionMatch) {
                return {
                    major: parseInt(packageVersionMatch[1], 10), minor: parseInt(packageVersionMatch[2], 10), revision: packageVersionMatch[3]
                };
            }
        }

        return undefined;
    }

    // Check to see if the we have the required version of ptvsd to support debugging
    private ptvsdMeetsRequirement(version: IPtvsdVersion): boolean {
        if (version.major > this.requiredPtvsdVersion.major) {
            return true;
        } else if (version.major === this.requiredPtvsdVersion.major && version.minor >= this.requiredPtvsdVersion.minor) {
            return true;
        }

        return false;
    }

    @captureTelemetry(Telemetry.PtvsdPromptToInstall)
    private async promptToInstallPtvsd(notebook: INotebook, oldVersion: IPtvsdVersion | undefined): Promise<void> {
        const promptMessage = oldVersion ? localize.DataScience.jupyterDebuggerInstallPtvsdUpdate() : localize.DataScience.jupyterDebuggerInstallPtvsdNew();
        const result = await this.appShell.showInformationMessage(promptMessage, localize.DataScience.jupyterDebuggerInstallPtvsdYes(), localize.DataScience.jupyterDebuggerInstallPtvsdNo());

        if (result === localize.DataScience.jupyterDebuggerInstallPtvsdYes()) {
            await this.installPtvsd(notebook);
        } else {
            // If they don't want to install, throw so we exit out of debugging
            throw new JupyterDebuggerNotInstalledError();
        }
    }

    private async installPtvsd(notebook: INotebook): Promise<void> {
        // tslint:disable-next-line:no-multiline-string
<<<<<<< HEAD
        const ptvsdInstallResults = await this.executeSilently(notebook, `import sys\r\n!{sys.executable} -m pip install ptvsd==v4.3.0b1`);
=======
        const ptvsdInstallResults = await this.executeSilently(server, `import sys\r\n!{sys.executable} -m pip install -U ptvsd`);
>>>>>>> 3cf181a5

        if (ptvsdInstallResults.length > 0) {
            const installResultsString = this.extractOutput(ptvsdInstallResults[0]);

            if (installResultsString && installResultsString.includes('Successfully installed')) {
                sendTelemetryEvent(Telemetry.PtvsdSuccessfullyInstalled);
                traceInfo('Ptvsd successfully installed');
                return;
            }
        }

        sendTelemetryEvent(Telemetry.PtvsdInstallFailed);
        traceError('Failed to install ptvsd');
        // Failed to install ptvsd, throw to exit debugging
        throw new JupyterDebuggerNotInstalledError();
    }

    // Pull our connection info out from the cells returned by enable_attach
    private parseConnectInfo(cells: ICell[], local: boolean): DebugConfiguration | undefined {
        if (cells.length > 0) {
            let enableAttachString = this.extractOutput(cells[0]);
            if (enableAttachString) {
                enableAttachString = enableAttachString.trimQuotes();

                // Important: This regex matches the format of the string returned from enable_attach. When
                // doing enable_attach remotely, make sure to print out a string in the format ('host', port)
                const debugInfoRegEx = /\('(.*?)', ([0-9]*)\)/;

                const debugInfoMatch = debugInfoRegEx.exec(enableAttachString);
                if (debugInfoMatch) {
                    const localConfig: DebugConfiguration = {
                        name: 'IPython',
                        request: 'attach',
                        type: 'python',
                        port: parseInt(debugInfoMatch[2], 10),
                        host: debugInfoMatch[1],
                        justMyCode: true
                    };
                    if (local) {
                        return localConfig;
                    } else {
                        return {
                            ...localConfig,
                            pathMappings: [
                                {
                                    localRoot: this.workspace.rootPath,
                                    remoteRoot: '.'
                                }
                            ]
                        };
                    }
                }
            }
        }
        return undefined;
    }

    private extractOutput(cell: ICell): string | undefined {
        if (cell.state === CellState.error || cell.state === CellState.finished) {
            const outputs = cell.data.outputs as nbformat.IOutput[];
            if (outputs.length > 0) {
                const data = outputs[0].data;
                if (data && data.hasOwnProperty('text/plain')) {
                    // tslint:disable-next-line:no-any
                    return ((data as any)['text/plain']);
                }
                if (outputs[0].output_type === 'stream') {
                    const stream = outputs[0] as nbformat.IStream;
                    return concatMultilineString(stream.text);
                }
            }
        }
        return undefined;
    }

    private async connectToLocal(notebook: INotebook): Promise<DebugConfiguration | undefined> {
        // tslint:disable-next-line: no-multiline-string
        const enableDebuggerResults = await this.executeSilently(notebook, `import ptvsd\r\nptvsd.enable_attach(('localhost', 0))`);

        // Save our connection info to this notebook
        return this.parseConnectInfo(enableDebuggerResults, true);
    }

<<<<<<< HEAD
    private async connectToRemote(notebook: INotebook, connectionInfo: IConnection): Promise<DebugConfiguration | undefined> {
        let portNumber = this.configService.getSettings().datascience.remoteDebuggerPort;
        if (!portNumber) {
            portNumber = -1;
        }

        // Loop through a bunch of ports until we find one we can use. Note how we
        // are connecting to '0.0.0.0' here. That's the location as far as ptvsd is concerned.
        const attachCode = portNumber !== -1 ?
            `import ptvsd
ptvsd.enable_attach(('0.0.0.0', ${portNumber}))
print("('${connectionInfo.hostName}', ${portNumber})")` :
            // tslint:disable-next-line: no-multiline-string
            `import ptvsd
port = ${Settings.RemoteDebuggerPortBegin}
attached = False
while not attached and port <= ${Settings.RemoteDebuggerPortEnd}:
    try:
        ptvsd.enable_attach(('0.0.0.0', port))
        print("('${connectionInfo.hostName}', " + str(port) + ")")
        attached = True
    except Exception as e:
        print("Exception: " + str(e))
        port +=1`;
        const enableDebuggerResults = await this.executeSilently(notebook, attachCode);

        // Save our connection info to this notebook
        const result = this.parseConnectInfo(enableDebuggerResults, false);

        // If that didn't work, throw an error so somebody can open the port
        if (!result) {
            throw new JupyterDebuggerPortNotAvailableError(portNumber, Settings.RemoteDebuggerPortBegin, Settings.RemoteDebuggerPortEnd);
        }

        // Double check, open a socket? This won't work if we're remote ourselves. Actually the debug adapter runs
        // from the remote machine.
        try {
            const deferred = createDeferred();
            const socket = net.createConnection(result.port, result.host, () => {
                deferred.resolve();
            });
            socket.on('error', (err) => deferred.reject(err));
            socket.setTimeout(2000, () => deferred.reject(new Error('Timeout trying to ping remote debugger')));
            await deferred.promise;
            socket.end();
        } catch (exc) {
            traceWarning(`Cannot connect to remote debugger at ${result.host}:${result.port} => ${exc}`);
            // We can't connect. Must be a firewall issue
            throw new JupyterDebuggerPortBlockedError(portNumber, Settings.RemoteDebuggerPortBegin, Settings.RemoteDebuggerPortEnd);
        }

        return result;
=======
    private async connectToRemote(_server: INotebookServer, _connectionInfo: IConnection): Promise<DebugConfiguration | undefined> {
        // We actually need a token. This isn't supported at the moment
        throw new JupyterDebuggerRemoteNotSupported();

        //         let portNumber = this.configService.getSettings().datascience.remoteDebuggerPort;
        //         if (!portNumber) {
        //             portNumber = -1;
        //         }

        //         // Loop through a bunch of ports until we find one we can use. Note how we
        //         // are connecting to '0.0.0.0' here. That's the location as far as ptvsd is concerned.
        //         const attachCode = portNumber !== -1 ?
        //             `import ptvsd
        // ptvsd.enable_attach(('0.0.0.0', ${portNumber}))
        // print("('${connectionInfo.hostName}', ${portNumber})")` :
        //             // tslint:disable-next-line: no-multiline-string
        //             `import ptvsd
        // port = ${Settings.RemoteDebuggerPortBegin}
        // attached = False
        // while not attached and port <= ${Settings.RemoteDebuggerPortEnd}:
        //     try:
        //         ptvsd.enable_attach(('0.0.0.0', port))
        //         print("('${connectionInfo.hostName}', " + str(port) + ")")
        //         attached = True
        //     except Exception as e:
        //         print("Exception: " + str(e))
        //         port +=1`;
        //         const enableDebuggerResults = await this.executeSilently(server, attachCode);

        //         // Save our connection info to this server
        //         const result = this.parseConnectInfo(enableDebuggerResults, false);

        //         // If that didn't work, throw an error so somebody can open the port
        //         if (!result) {
        //             throw new JupyterDebuggerPortNotAvailableError(portNumber, Settings.RemoteDebuggerPortBegin, Settings.RemoteDebuggerPortEnd);
        //         }

        //         // Double check, open a socket? This won't work if we're remote ourselves. Actually the debug adapter runs
        //         // from the remote machine.
        //         try {
        //             const deferred = createDeferred();
        //             const socket = net.createConnection(result.port, result.host, () => {
        //                 deferred.resolve();
        //             });
        //             socket.on('error', (err) => deferred.reject(err));
        //             socket.setTimeout(2000, () => deferred.reject(new Error('Timeout trying to ping remote debugger')));
        //             await deferred.promise;
        //             socket.end();
        //         } catch (exc) {
        //             traceWarning(`Cannot connect to remote debugger at ${result.host}:${result.port} => ${exc}`);
        //             // We can't connect. Must be a firewall issue
        //             throw new JupyterDebuggerPortBlockedError(portNumber, Settings.RemoteDebuggerPortBegin, Settings.RemoteDebuggerPortEnd);
        //         }

        //         return result;
>>>>>>> 3cf181a5
    }
}<|MERGE_RESOLUTION|>--- conflicted
+++ resolved
@@ -79,10 +79,7 @@
 
             // Then enable tracing
             // tslint:disable-next-line:no-multiline-string
-<<<<<<< HEAD
             await this.executeSilently(notebook, `from ptvsd import tracing\ntracing(True)`);
-=======
-            await this.executeSilently(server, `from ptvsd import tracing\ntracing(True)`);
 
             // // Force the debugger to break on raised exceptions.
             // if (this.debugService.activeDebugSession) {
@@ -91,7 +88,6 @@
             //     };
             //     await this.debugService.activeDebugSession.customRequest('setExceptionBreakpoints', args);
             // }
->>>>>>> 3cf181a5
         }
     }
 
@@ -274,11 +270,7 @@
 
     private async installPtvsd(notebook: INotebook): Promise<void> {
         // tslint:disable-next-line:no-multiline-string
-<<<<<<< HEAD
-        const ptvsdInstallResults = await this.executeSilently(notebook, `import sys\r\n!{sys.executable} -m pip install ptvsd==v4.3.0b1`);
-=======
-        const ptvsdInstallResults = await this.executeSilently(server, `import sys\r\n!{sys.executable} -m pip install -U ptvsd`);
->>>>>>> 3cf181a5
+        const ptvsdInstallResults = await this.executeSilently(notebook, `import sys\r\n!{sys.executable} -m pip install -U ptvsd`);
 
         if (ptvsdInstallResults.length > 0) {
             const installResultsString = this.extractOutput(ptvsdInstallResults[0]);
@@ -362,61 +354,7 @@
         return this.parseConnectInfo(enableDebuggerResults, true);
     }
 
-<<<<<<< HEAD
-    private async connectToRemote(notebook: INotebook, connectionInfo: IConnection): Promise<DebugConfiguration | undefined> {
-        let portNumber = this.configService.getSettings().datascience.remoteDebuggerPort;
-        if (!portNumber) {
-            portNumber = -1;
-        }
-
-        // Loop through a bunch of ports until we find one we can use. Note how we
-        // are connecting to '0.0.0.0' here. That's the location as far as ptvsd is concerned.
-        const attachCode = portNumber !== -1 ?
-            `import ptvsd
-ptvsd.enable_attach(('0.0.0.0', ${portNumber}))
-print("('${connectionInfo.hostName}', ${portNumber})")` :
-            // tslint:disable-next-line: no-multiline-string
-            `import ptvsd
-port = ${Settings.RemoteDebuggerPortBegin}
-attached = False
-while not attached and port <= ${Settings.RemoteDebuggerPortEnd}:
-    try:
-        ptvsd.enable_attach(('0.0.0.0', port))
-        print("('${connectionInfo.hostName}', " + str(port) + ")")
-        attached = True
-    except Exception as e:
-        print("Exception: " + str(e))
-        port +=1`;
-        const enableDebuggerResults = await this.executeSilently(notebook, attachCode);
-
-        // Save our connection info to this notebook
-        const result = this.parseConnectInfo(enableDebuggerResults, false);
-
-        // If that didn't work, throw an error so somebody can open the port
-        if (!result) {
-            throw new JupyterDebuggerPortNotAvailableError(portNumber, Settings.RemoteDebuggerPortBegin, Settings.RemoteDebuggerPortEnd);
-        }
-
-        // Double check, open a socket? This won't work if we're remote ourselves. Actually the debug adapter runs
-        // from the remote machine.
-        try {
-            const deferred = createDeferred();
-            const socket = net.createConnection(result.port, result.host, () => {
-                deferred.resolve();
-            });
-            socket.on('error', (err) => deferred.reject(err));
-            socket.setTimeout(2000, () => deferred.reject(new Error('Timeout trying to ping remote debugger')));
-            await deferred.promise;
-            socket.end();
-        } catch (exc) {
-            traceWarning(`Cannot connect to remote debugger at ${result.host}:${result.port} => ${exc}`);
-            // We can't connect. Must be a firewall issue
-            throw new JupyterDebuggerPortBlockedError(portNumber, Settings.RemoteDebuggerPortBegin, Settings.RemoteDebuggerPortEnd);
-        }
-
-        return result;
-=======
-    private async connectToRemote(_server: INotebookServer, _connectionInfo: IConnection): Promise<DebugConfiguration | undefined> {
+    private async connectToRemote(_notebook: INotebook, _connectionInfo: IConnection): Promise<DebugConfiguration | undefined> {
         // We actually need a token. This isn't supported at the moment
         throw new JupyterDebuggerRemoteNotSupported();
 
@@ -471,6 +409,5 @@
         //         }
 
         //         return result;
->>>>>>> 3cf181a5
     }
 }