{
    "name": "python",
    "displayName": "Python",
    "description": "Linting, Debugging (multi-threaded, remote), Intellisense, code formatting, refactoring, unit tests, snippets, and more.",
<<<<<<< HEAD
    "version": "2019.9.0-dev",
=======
    "version": "2019.8.0",
>>>>>>> db6780c0
    "languageServerVersion": "0.3.43",
    "publisher": "ms-python",
    "author": {
        "name": "Microsoft Corporation"
    },
    "license": "MIT",
    "homepage": "https://github.com/Microsoft/vscode-python",
    "repository": {
        "type": "git",
        "url": "https://github.com/Microsoft/vscode-python"
    },
    "bugs": {
        "url": "https://github.com/Microsoft/vscode-python/issues"
    },
    "qna": "https://stackoverflow.com/questions/tagged/visual-studio-code+python",
    "icon": "icon.png",
    "galleryBanner": {
        "color": "#1e415e",
        "theme": "dark"
    },
    "engines": {
        "vscode": "^1.36.0"
    },
    "keywords": [
        "python",
        "django",
        "unittest",
        "multi-root ready"
    ],
    "categories": [
        "Programming Languages",
        "Debuggers",
        "Linters",
        "Snippets",
        "Formatters",
        "Other"
    ],
    "activationEvents": [
        "onLanguage:python",
        "onLanguage:jupyter",
        "onDebugResolve:python",
        "onCommand:python.execInTerminal",
        "onCommand:python.sortImports",
        "onCommand:python.runtests",
        "onCommand:python.debugtests",
        "onCommand:python.setInterpreter",
        "onCommand:python.setShebangInterpreter",
        "onCommand:python.viewTestUI",
        "onCommand:python.viewTestOutput",
        "onCommand:python.viewOutput",
        "onCommand:python.selectAndRunTestMethod",
        "onCommand:python.selectAndDebugTestMethod",
        "onCommand:python.selectAndRunTestFile",
        "onCommand:python.runCurrentTestFile",
        "onCommand:python.runFailedTests",
        "onCommand:python.execSelectionInTerminal",
        "onCommand:python.execSelectionInDjangoShell",
        "onCommand:python.buildWorkspaceSymbols",
        "onCommand:python.updateSparkLibrary",
        "onCommand:python.startREPL",
        "onCommand:python.goToPythonObject",
        "onCommand:python.setLinter",
        "onCommand:python.enableLinting",
        "onCommand:python.createTerminal",
        "onCommand:python.discoverTests",
        "onCommand:python.configureTests",
        "onCommand:python.datascience.showhistorypane",
        "onCommand:python.datascience.importnotebook",
        "onCommand:python.datascience.selectjupyteruri",
        "onCommand:python.datascience.exportfileasnotebook",
        "onCommand:python.datascience.exportfileandoutputasnotebook",
        "onCommand:python.enableSourceMapSupport"
    ],
    "main": "./out/client/extension",
    "contributes": {
        "snippets": [
            {
                "language": "python",
                "path": "./snippets/python.json"
            }
        ],
        "keybindings": [
            {
                "command": "python.execSelectionInTerminal",
                "key": "shift+enter",
                "when": "editorTextFocus && editorLangId == python && !findInputFocussed && !replaceInputFocussed && !python.datascience.ownsSelection"
            },
            {
                "command": "python.datascience.execSelectionInteractive",
                "key": "shift+enter",
                "when": "editorTextFocus && editorLangId == python && !findInputFocussed && !replaceInputFocussed && python.datascience.ownsSelection && python.datascience.featureenabled"
            },
            {
                "command": "python.datascience.runcurrentcelladvance",
                "key": "shift+enter",
                "when": "editorTextFocus && !editorHasSelection && python.datascience.hascodecells && python.datascience.featureenabled"
            },
            {
                "command": "python.datascience.runcurrentcell",
                "key": "ctrl+enter",
                "when": "editorTextFocus && !editorHasSelection && python.datascience.hascodecells && python.datascience.featureenabled"
            },
            {
                "command": "python.datascience.runcurrentcellandaddbelow",
                "key": "alt+enter",
                "when": "editorTextFocus && !editorHasSelection && python.datascience.hascodecells && python.datascience.featureenabled"
            }
        ],
        "commands": [
            {
                "command": "python.enableSourceMapSupport",
                "title": "%python.command.python.enableSourceMapSupport.title%",
                "category": "Python"
            },
            {
                "command": "python.sortImports",
                "title": "%python.command.python.sortImports.title%",
                "category": "Python Refactor"
            },
            {
                "command": "python.startREPL",
                "title": "%python.command.python.startREPL.title%",
                "category": "Python"
            },
            {
                "command": "python.createTerminal",
                "title": "%python.command.python.createTerminal.title%",
                "category": "Python"
            },
            {
                "command": "python.buildWorkspaceSymbols",
                "title": "%python.command.python.buildWorkspaceSymbols.title%",
                "category": "Python"
            },
            {
                "command": "python.openTestNodeInEditor",
                "title": "Open",
                "icon": {
                    "light": "resources/light/open-file.svg",
                    "dark": "resources/dark/open-file.svg"
                }
            },
            {
                "command": "python.runTestNode",
                "title": "Run",
                "icon": {
                    "light": "resources/light/start.svg",
                    "dark": "resources/dark/start.svg"
                }
            },
            {
                "command": "python.debugTestNode",
                "title": "Debug",
                "icon": {
                    "light": "resources/light/debug.svg",
                    "dark": "resources/dark/debug.svg"
                }
            },
            {
                "command": "python.runtests",
                "title": "%python.command.python.runtests.title%",
                "category": "Python",
                "icon": {
                    "light": "resources/light/run-tests.svg",
                    "dark": "resources/dark/run-tests.svg"
                }
            },
            {
                "command": "python.debugtests",
                "title": "%python.command.python.debugtests.title%",
                "category": "Python",
                "icon": {
                    "light": "resources/light/debug.svg",
                    "dark": "resources/dark/debug.svg"
                }
            },
            {
                "command": "python.execInTerminal",
                "title": "%python.command.python.execInTerminal.title%",
                "category": "Python"
            },
            {
                "command": "python.execInTerminal-icon1",
                "title": "%python.command.python.execInTerminal.title%",
                "category": "Python",
                "icon": {
                    "light": "resources/light/start.svg",
                    "dark": "resources/dark/start.svg"
                }
            },
            {
                "command": "python.execInTerminal-icon2",
                "title": "%python.command.python.execInTerminal.title%",
                "category": "Python",
                "icon": {
                    "light": "resources/light/run-file.svg",
                    "dark": "resources/dark/run-file.svg"
                }
            },
            {
                "command": "python.setInterpreter",
                "title": "%python.command.python.setInterpreter.title%",
                "category": "Python"
            },
            {
                "command": "python.switchOffInsidersChannel",
                "title": "%python.command.python.switchOffInsidersChannel.title%",
                "category": "Python"
            },
            {
                "command": "python.switchToDailyChannel",
                "title": "%python.command.python.switchToDailyChannel.title%",
                "category": "Python"
            },
            {
                "command": "python.switchToWeeklyChannel",
                "title": "%python.command.python.switchToWeeklyChannel.title%",
                "category": "Python"
            },
            {
                "command": "python.updateSparkLibrary",
                "title": "%python.command.python.updateSparkLibrary.title%",
                "category": "Python"
            },
            {
                "command": "python.refactorExtractVariable",
                "title": "%python.command.python.refactorExtractVariable.title%",
                "category": "Python Refactor"
            },
            {
                "command": "python.refactorExtractMethod",
                "title": "%python.command.python.refactorExtractMethod.title%",
                "category": "Python Refactor"
            },
            {
                "command": "python.viewTestOutput",
                "title": "%python.command.python.viewTestOutput.title%",
                "category": "Python",
                "icon": {
                    "light": "resources/light/repl.svg",
                    "dark": "resources/dark/repl.svg"
                }
            },
            {
                "command": "python.viewOutput",
                "title": "%python.command.python.viewOutput.title%",
                "category": "Python",
                "icon": {
                    "light": "resources/light/repl.svg",
                    "dark": "resources/dark/repl.svg"
                }
            },
            {
                "command": "python.selectAndRunTestMethod",
                "title": "%python.command.python.selectAndRunTestMethod.title%",
                "category": "Python"
            },
            {
                "command": "python.selectAndDebugTestMethod",
                "title": "%python.command.python.selectAndDebugTestMethod.title%",
                "category": "Python"
            },
            {
                "command": "python.selectAndRunTestFile",
                "title": "%python.command.python.selectAndRunTestFile.title%",
                "category": "Python"
            },
            {
                "command": "python.runCurrentTestFile",
                "title": "%python.command.python.runCurrentTestFile.title%",
                "category": "Python"
            },
            {
                "command": "python.runFailedTests",
                "title": "%python.command.python.runFailedTests.title%",
                "category": "Python",
                "icon": {
                    "light": "resources/light/run-failed-tests.svg",
                    "dark": "resources/dark/run-failed-tests.svg"
                }
            },
            {
                "command": "python.discoverTests",
                "title": "%python.command.python.discoverTests.title%",
                "category": "Python",
                "icon": {
                    "light": "resources/light/refresh.svg",
                    "dark": "resources/dark/refresh.svg"
                }
            },
            {
                "command": "python.discoveringTests",
                "title": "%python.command.python.discoveringTests.title%",
                "category": "Python",
                "icon": {
                    "light": "resources/light/discovering-tests.svg",
                    "dark": "resources/dark/discovering-tests.svg"
                }
            },
            {
                "command": "python.stopTests",
                "title": "%python.command.python.stopTests.title%",
                "category": "Python",
                "icon": {
                    "light": "resources/light/stop.svg",
                    "dark": "resources/dark/stop.svg"
                }
            },
            {
                "command": "python.configureTests",
                "title": "%python.command.python.configureTests.title%",
                "category": "Python"
            },
            {
                "command": "python.execSelectionInTerminal",
                "title": "%python.command.python.execSelectionInTerminal.title%",
                "category": "Python"
            },
            {
                "command": "python.execSelectionInDjangoShell",
                "title": "%python.command.python.execSelectionInDjangoShell.title%",
                "category": "Python"
            },
            {
                "command": "python.goToPythonObject",
                "title": "%python.command.python.goToPythonObject.title%",
                "category": "Python"
            },
            {
                "command": "python.setLinter",
                "title": "%python.command.python.setLinter.title%",
                "category": "Python"
            },
            {
                "command": "python.enableLinting",
                "title": "%python.command.python.enableLinting.title%",
                "category": "Python"
            },
            {
                "command": "python.runLinting",
                "title": "%python.command.python.runLinting.title%",
                "category": "Python"
            },
            {
                "command": "python.datascience.runcurrentcell",
                "title": "%python.command.python.datascience.runcurrentcell.title%",
                "category": "Python"
            },
            {
                "command": "python.datascience.debugcell",
                "title": "%python.command.python.datascience.debugcell.title%",
                "category": "Python"
            },
            {
                "command": "python.datascience.debugstepover",
                "title": "%python.command.python.datascience.debugstepover.title%",
                "category": "Python"
            },
            {
                "command": "python.datascience.debugstop",
                "title": "%python.command.python.datascience.debugstop.title%",
                "category": "Python"
            },
            {
                "command": "python.datascience.debugcontinue",
                "title": "%python.command.python.datascience.debugcontinue.title%",
                "category": "Python"
            },
            {
                "command": "python.datascience.runcurrentcelladvance",
                "title": "%python.command.python.datascience.runcurrentcelladvance.title%",
                "category": "Python"
            },
            {
                "command": "python.datascience.runcurrentcellandallbelow.palette",
                "title": "%python.command.python.datascience.runcurrentcellandallbelow.palette.title%",
                "category": "Python"
            },
            {
                "command": "python.datascience.runallcellsabove.palette",
                "title": "%python.command.python.datascience.runallcellsabove.palette.title%",
                "category": "Python"
            },
            {
                "command": "python.datascience.debugcurrentcell.palette",
                "title": "%python.command.python.datascience.debugcurrentcell.palette.title%",
                "category": "Python"
            },
            {
                "command": "python.datascience.execSelectionInteractive",
                "title": "%python.command.python.datascience.execSelectionInteractive.title%",
                "category": "Python"
            },
            {
                "command": "python.datascience.showhistorypane",
                "title": "%python.command.python.datascience.showhistorypane.title%",
                "category": "Python"
            },
            {
                "command": "python.datascience.runFileInteractive",
                "title": "%python.command.python.datascience.runFileInteractive.title%",
                "category": "Python"
            },
            {
                "command": "python.datascience.debugFileInteractive",
                "title": "%python.command.python.datascience.debugFileInteractive.title%",
                "category": "Python"
            },
            {
                "command": "python.datascience.runallcells",
                "title": "%python.command.python.datascience.runallcells.title%",
                "category": "Python"
            },
            {
                "command": "python.datascience.runallcellsabove",
                "title": "%python.command.python.datascience.runallcellsabove.title%",
                "category": "Python"
            },
            {
                "command": "python.datascience.runcellandallbelow",
                "title": "%python.command.python.datascience.runcellandallbelow.title%",
                "category": "Python"
            },
            {
                "command": "python.datascience.runcell",
                "title": "%python.command.python.datascience.runcell.title%",
                "category": "Python"
            },
            {
                "command": "python.datascience.runtoline",
                "title": "%python.command.python.datascience.runtoline.title%",
                "category": "Python"
            },
            {
                "command": "python.datascience.runfromline",
                "title": "%python.command.python.datascience.runfromline.title%",
                "category": "Python"
            },
            {
                "command": "python.datascience.selectjupyteruri",
                "title": "%python.command.python.datascience.selectjupyteruri.title%",
                "category": "Python",
                "when": "python.datascience.featureenabled"
            },
            {
                "command": "python.datascience.importnotebook",
                "title": "%python.command.python.datascience.importnotebook.title%",
                "category": "Python"
            },
            {
                "command": "python.datascience.exportoutputasnotebook",
                "title": "%python.command.python.datascience.exportoutputasnotebook.title%",
                "category": "Python"
            },
            {
                "command": "python.datascience.exportfileasnotebook",
                "title": "%python.command.python.datascience.exportfileasnotebook.title%",
                "category": "Python"
            },
            {
                "command": "python.datascience.exportfileandoutputasnotebook",
                "title": "%python.command.python.datascience.exportfileandoutputasnotebook.title%",
                "category": "Python"
            },
            {
                "command": "python.datascience.undocells",
                "title": "%python.command.python.datascience.undocells.title%",
                "category": "Python"
            },
            {
                "command": "python.datascience.redocells",
                "title": "%python.command.python.datascience.redocells.title%",
                "category": "Python"
            },
            {
                "command": "python.datascience.removeallcells",
                "title": "%python.command.python.datascience.removeallcells.title%",
                "category": "Python"
            },
            {
                "command": "python.datascience.interruptkernel",
                "title": "%python.command.python.datascience.interruptkernel.title%",
                "category": "Python"
            },
            {
                "command": "python.datascience.restartkernel",
                "title": "%python.command.python.datascience.restartkernel.title%",
                "category": "Python"
            },
            {
                "command": "python.datascience.expandallcells",
                "title": "%python.command.python.datascience.expandallcells.title%",
                "category": "Python"
            },
            {
                "command": "python.datascience.collapseallcells",
                "title": "%python.command.python.datascience.collapseallcells.title%",
                "category": "Python"
            },
            {
                "command": "python.datascience.addcellbelow",
                "title": "%python.command.python.datascience.addcellbelow.title%",
                "category": "Python"
            },
            {
                "command": "python.datascience.scrolltocell",
                "title": "%python.command.python.datascience.scrolltocell.title%",
                "category": "Python"
            }
        ],
        "menus": {
            "editor/context": [
                {
                    "command": "python.refactorExtractVariable",
                    "title": "Refactor: Extract Variable",
                    "group": "Refactor",
                    "when": "editorHasSelection && editorLangId == python"
                },
                {
                    "command": "python.refactorExtractMethod",
                    "title": "Refactor: Extract Method",
                    "group": "Refactor",
                    "when": "editorHasSelection && editorLangId == python"
                },
                {
                    "command": "python.sortImports",
                    "title": "Refactor: Sort Imports",
                    "group": "Refactor",
                    "when": "editorLangId == python"
                },
                {
                    "command": "python.execSelectionInTerminal",
                    "group": "Python",
                    "when": "editorFocus && editorLangId == python"
                },
                {
                    "command": "python.execSelectionInDjangoShell",
                    "group": "Python",
                    "when": "editorHasSelection && editorLangId == python && python.isDjangoProject"
                },
                {
                    "when": "resourceLangId == python",
                    "command": "python.execInTerminal",
                    "group": "Python"
                },
                {
                    "when": "resourceLangId == python",
                    "command": "python.runCurrentTestFile",
                    "group": "Python"
                },
                {
                    "when": "editorFocus && editorLangId == python && python.datascience.hascodecells && python.datascience.featureenabled",
                    "command": "python.datascience.runallcells",
                    "group": "Python2"
                },
                {
                    "when": "editorFocus && editorLangId == python && python.datascience.hascodecells && python.datascience.featureenabled",
                    "command": "python.datascience.runcurrentcell",
                    "group": "Python2"
                },
                {
                    "when": "editorFocus && editorLangId == python && python.datascience.hascodecells && python.datascience.featureenabled",
                    "command": "python.datascience.runcurrentcelladvance",
                    "group": "Python2"
                },
                {
                    "command": "python.datascience.runFileInteractive",
                    "group": "Python2",
                    "when": "editorFocus && editorLangId == python && python.datascience.featureenabled"
                },
                {
                    "command": "python.datascience.runfromline",
                    "group": "Python2",
                    "when": "editorFocus && editorLangId == python && python.datascience.ownsSelection && python.datascience.featureenabled"
                },
                {
                    "command": "python.datascience.runtoline",
                    "group": "Python2",
                    "when": "editorFocus && editorLangId == python && python.datascience.ownsSelection && python.datascience.featureenabled"
                },
                {
                    "command": "python.datascience.execSelectionInteractive",
                    "group": "Python2",
                    "when": "editorFocus && editorLangId == python &&  python.datascience.featureenabled && python.datascience.ownsSelection"
                },
                {
                    "when": "editorFocus && editorLangId == python && resourceLangId == jupyter && python.datascience.featureenabled",
                    "command": "python.datascience.importnotebook",
                    "group": "Python3@1"
                },
                {
                    "when": "editorFocus && editorLangId == python && python.datascience.hascodecells && python.datascience.featureenabled",
                    "command": "python.datascience.exportfileasnotebook",
                    "group": "Python3@2"
                },
                {
                    "when": "editorFocus && editorLangId == python && python.datascience.hascodecells && python.datascience.featureenabled",
                    "command": "python.datascience.exportfileandoutputasnotebook",
                    "group": "Python3@3"
                }
            ],
            "editor/title": [
                {
                    "command": "python.execInTerminal-icon1",
                    "title": "%python.command.python.execInTerminal.title%",
                    "group": "navigation",
                    "when": "resourceLangId == python && python.showPlayIcon1"
                },
                {
                    "command": "python.execInTerminal-icon2",
                    "title": "%python.command.python.execInTerminal.title%",
                    "group": "navigation",
                    "when": "resourceLangId == python && python.showPlayIcon2"
                }
            ],
            "explorer/context": [
                {
                    "when": "resourceLangId == python && !busyTests",
                    "command": "python.runtests",
                    "group": "Python"
                },
                {
                    "when": "resourceLangId == python && !busyTests",
                    "command": "python.debugtests",
                    "group": "Python"
                },
                {
                    "when": "resourceLangId == python",
                    "command": "python.execInTerminal",
                    "group": "Python"
                },
                {
                    "when": "resourceLangId == python && python.datascience.featureenabled",
                    "command": "python.datascience.runFileInteractive",
                    "group": "Python2"
                },
                {
                    "when": "resourceLangId == jupyter",
                    "command": "python.datascience.importnotebook",
                    "group": "Python"
                }
            ],
            "commandPalette": [
                {
                    "command": "python.switchOffInsidersChannel",
                    "title": "%python.command.python.switchOffInsidersChannel.title%",
                    "category": "Python",
                    "when": "config.python.insidersChannel != 'default'"
                },
                {
                    "command": "python.switchToDailyChannel",
                    "title": "%python.command.python.switchToDailyChannel.title%",
                    "category": "Python",
                    "when": "config.python.insidersChannel != 'daily'"
                },
                {
                    "command": "python.switchToWeeklyChannel",
                    "title": "%python.command.python.switchToWeeklyChannel.title%",
                    "category": "Python",
                    "when": "config.python.insidersChannel != 'weekly'"
                },
                {
                    "command": "python.viewOutput",
                    "title": "%python.command.python.viewOutput.title%",
                    "category": "Python"
                },
                {
                    "command": "python.runTestNode",
                    "title": "Run",
                    "category": "Python",
                    "when": "config.noExists"
                },
                {
                    "command": "python.discoveringTests",
                    "category": "Python",
                    "when": "config.noExists"
                },
                {
                    "command": "python.stopTests",
                    "category": "Python",
                    "when": "config.noExists"
                },
                {
                    "command": "python.debugTestNode",
                    "title": "Debug",
                    "category": "Python",
                    "when": "config.noExists"
                },
                {
                    "command": "python.openTestNodeInEditor",
                    "title": "Open",
                    "category": "Python",
                    "when": "config.noExists"
                },
                {
                    "command": "python.datascience.runcurrentcell",
                    "title": "%python.command.python.datascience.runcurrentcell.title%",
                    "category": "Python",
                    "when": "python.datascience.hascodecells && python.datascience.featureenabled"
                },
                {
                    "command": "python.datascience.runcurrentcelladvance",
                    "title": "%python.command.python.datascience.runcurrentcelladvance.title%",
                    "category": "Python",
                    "when": "python.datascience.hascodecells && python.datascience.featureenabled"
                },
                {
                    "command": "python.datascience.runcurrentcellandallbelow.palette",
                    "title": "%python.command.python.datascience.runcurrentcellandallbelow.palette.title%",
                    "category": "Python",
                    "when": "python.datascience.hascodecells && python.datascience.featureenabled"
                },
                {
                    "command": "python.datascience.runallcellsabove.palette",
                    "title": "%python.command.python.datascience.runallcellsabove.palette.title%",
                    "category": "Python",
                    "when": "python.datascience.hascodecells && python.datascience.featureenabled"
                },
                {
                    "command": "python.datascience.debugcurrentcell.palette",
                    "title": "%python.command.python.datascience.debugcurrentcell.palette.title%",
                    "category": "Python",
                    "when": "python.datascience.hascodecells && python.datascience.featureenabled"
                },
                {
                    "command": "python.datascience.showhistorypane",
                    "title": "%python.command.python.datascience.showhistorypane.title%",
                    "category": "Python",
                    "when": "python.datascience.featureenabled"
                },
                {
                    "command": "python.datascience.runallcells",
                    "title": "%python.command.python.datascience.runallcells.title%",
                    "category": "Python",
                    "when": "python.datascience.featureenabled"
                },
                {
                    "command": "python.datascience.runFileInteractive",
                    "title": "%python.command.python.datascience.runFileInteractive.title%",
                    "category": "Python",
                    "when": "python.datascience.featureenabled"
                },
                {
                    "command": "python.datascience.debugFileInteractive",
                    "title": "%python.command.python.datascience.debugFileInteractive.title%",
                    "category": "Python",
                    "when": "python.datascience.featureenabled"
                },
                {
                    "command": "python.datascience.importnotebook",
                    "title": "%python.command.python.datascience.importnotebook.title%",
                    "category": "Python"
                },
                {
                    "command": "python.datascience.exportfileasnotebook",
                    "title": "%python.command.python.datascience.exportfileasnotebook.title%",
                    "category": "Python",
                    "when": "python.datascience.hascodecells && python.datascience.featureenabled"
                },
                {
                    "command": "python.datascience.exportfileandoutputasnotebook",
                    "title": "%python.command.python.datascience.exportfileandoutputasnotebook.title%",
                    "category": "Python",
                    "when": "python.datascience.hascodecells && python.datascience.featureenabled"
                },
                {
                    "command": "python.datascience.undocells",
                    "title": "%python.command.python.datascience.undocells.title%",
                    "category": "Python",
                    "when": "python.datascience.haveinteractivecells && python.datascience.featureenabled"
                },
                {
                    "command": "python.datascience.redocells",
                    "title": "%python.command.python.datascience.redocells.title%",
                    "category": "Python",
                    "when": "python.datascience.haveredoablecells && python.datascience.featureenabled"
                },
                {
                    "command": "python.datascience.removeallcells",
                    "title": "%python.command.python.datascience.removeallcells.title%",
                    "category": "Python",
                    "when": "python.datascience.haveinteractivecells && python.datascience.featureenabled"
                },
                {
                    "command": "python.datascience.interruptkernel",
                    "title": "%python.command.python.datascience.interruptkernel.title%",
                    "category": "Python",
                    "when": "python.datascience.haveinteractive && python.datascience.featureenabled"
                },
                {
                    "command": "python.datascience.restartkernel",
                    "title": "%python.command.python.datascience.restartkernel.title%",
                    "category": "Python",
                    "when": "python.datascience.haveinteractive && python.datascience.featureenabled"
                },
                {
                    "command": "python.datascience.expandallcells",
                    "title": "%python.command.python.datascience.expandallcells.title%",
                    "category": "Python",
                    "when": "python.datascience.haveinteractive && python.datascience.featureenabled"
                },
                {
                    "command": "python.datascience.collapseallcells",
                    "title": "%python.command.python.datascience.collapseallcells.title%",
                    "category": "Python",
                    "when": "python.datascience.haveinteractive && python.datascience.featureenabled"
                },
                {
                    "command": "python.datascience.exportoutputasnotebook",
                    "title": "%python.command.python.datascience.exportoutputasnotebook.title%",
                    "category": "Python",
                    "when": "python.datascience.haveinteractive && python.datascience.featureenabled"
                },
                {
                    "command": "python.datascience.runcellandallbelow",
                    "category": "Python",
                    "when": "config.noExists"
                },
                {
                    "command": "python.datascience.runallcellsabove",
                    "category": "Python",
                    "when": "config.noExists"
                },
                {
                    "command": "python.datascience.addcellbelow",
                    "title": "%python.command.python.datascience.addcellbelow.title%",
                    "category": "Python",
                    "when": "python.datascience.featureenabled"
                }
            ],
            "view/title": [
                {
                    "command": "python.debugtests",
                    "when": "view == python_tests && !busyTests",
                    "group": "navigation@3"
                },
                {
                    "command": "python.runtests",
                    "when": "view == python_tests && !busyTests",
                    "group": "navigation@1"
                },
                {
                    "command": "python.stopTests",
                    "when": "view == python_tests && busyTests",
                    "group": "navigation@1"
                },
                {
                    "command": "python.discoverTests",
                    "when": "view == python_tests && !busyTests",
                    "group": "navigation@4"
                },
                {
                    "command": "python.discoveringTests",
                    "when": "view == python_tests && discoveringTests",
                    "group": "navigation@4"
                },
                {
                    "command": "python.runFailedTests",
                    "when": "view == python_tests && hasFailedTests && !busyTests",
                    "group": "navigation@2"
                },
                {
                    "command": "python.viewTestOutput",
                    "when": "view == python_tests",
                    "group": "navigation@5"
                }
            ],
            "view/item/context": [
                {
                    "command": "python.runtests",
                    "when": "view == python_tests && viewItem == testWorkspaceFolder && !busyTests",
                    "group": "inline@0"
                },
                {
                    "command": "python.debugtests",
                    "when": "view == python_tests && viewItem == testWorkspaceFolder && !busyTests",
                    "group": "inline@1"
                },
                {
                    "command": "python.discoverTests",
                    "when": "view == python_tests && viewItem == testWorkspaceFolder && !busyTests",
                    "group": "inline@2"
                },
                {
                    "command": "python.openTestNodeInEditor",
                    "when": "view == python_tests && viewItem == testFunction",
                    "group": "inline@2"
                },
                {
                    "command": "python.debugTestNode",
                    "when": "view == python_tests && viewItem == testFunction && !busyTests",
                    "group": "inline@1"
                },
                {
                    "command": "python.runTestNode",
                    "when": "view == python_tests && viewItem == testFunction && !busyTests",
                    "group": "inline@0"
                },
                {
                    "command": "python.openTestNodeInEditor",
                    "when": "view == python_tests && viewItem == testFile",
                    "group": "inline@2"
                },
                {
                    "command": "python.debugTestNode",
                    "when": "view == python_tests && viewItem == testFile && !busyTests",
                    "group": "inline@1"
                },
                {
                    "command": "python.runTestNode",
                    "when": "view == python_tests && viewItem == testFile && !busyTests",
                    "group": "inline@0"
                },
                {
                    "command": "python.openTestNodeInEditor",
                    "when": "view == python_tests && viewItem == testSuite",
                    "group": "inline@2"
                },
                {
                    "command": "python.debugTestNode",
                    "when": "view == python_tests && viewItem == testSuite && !busyTests",
                    "group": "inline@1"
                },
                {
                    "command": "python.runTestNode",
                    "when": "view == python_tests && viewItem == testSuite && !busyTests",
                    "group": "inline@0"
                }
            ]
        },
        "breakpoints": [
            {
                "language": "python"
            },
            {
                "language": "html"
            },
            {
                "language": "jinja"
            }
        ],
        "debuggers": [
            {
                "type": "python",
                "label": "Python",
                "languages": [
                    "python"
                ],
                "program": "./out/client/debugger/debugAdapter/main.js",
                "runtime": "node",
                "configurationSnippets": [],
                "configurationAttributes": {
                    "launch": {
                        "properties": {
                            "module": {
                                "type": "string",
                                "description": "Name of the module to be debugged.",
                                "default": ""
                            },
                            "program": {
                                "type": "string",
                                "description": "Absolute path to the program.",
                                "default": "${file}"
                            },
                            "pythonPath": {
                                "type": "string",
                                "description": "Path (fully qualified) to python executable. Defaults to the value in settings.json",
                                "default": "${config:python.pythonPath}"
                            },
                            "args": {
                                "type": "array",
                                "description": "Command line arguments passed to the program",
                                "default": [],
                                "items": {
                                    "type": "string"
                                }
                            },
                            "stopOnEntry": {
                                "type": "boolean",
                                "description": "Automatically stop after launch.",
                                "default": false
                            },
                            "showReturnValue": {
                                "type": "boolean",
                                "description": "Show return value of functions when stepping.",
                                "default": true
                            },
                            "console": {
                                "enum": [
                                    "internalConsole",
                                    "integratedTerminal",
                                    "externalTerminal"
                                ],
                                "description": "Where to launch the debug target: internal console, integrated terminal, or external terminal.",
                                "default": "integratedTerminal"
                            },
                            "cwd": {
                                "type": "string",
                                "description": "Absolute path to the working directory of the program being debugged. Default is the root directory of the file (leave empty).",
                                "default": "${workspaceFolder}"
                            },
                            "env": {
                                "type": "object",
                                "description": "Environment variables defined as a key value pair. Property ends up being the Environment Variable and the value of the property ends up being the value of the Env Variable.",
                                "default": {}
                            },
                            "envFile": {
                                "type": "string",
                                "description": "Absolute path to a file containing environment variable definitions.",
                                "default": "${workspaceFolder}/.env"
                            },
                            "port": {
                                "type": "number",
                                "description": "Debug port (default is 0, resulting in the use of a dynamic port).",
                                "default": 0
                            },
                            "host": {
                                "type": "string",
                                "description": "IP address of the of the local debug server (default is localhost).",
                                "default": "localhost"
                            },
                            "logToFile": {
                                "type": "boolean",
                                "description": "Enable logging of debugger events to a log file.",
                                "default": false
                            },
                            "redirectOutput": {
                                "type": "boolean",
                                "description": "Redirect output.",
                                "default": true
                            },
                            "justMyCode": {
                                "type": "boolean",
                                "description": "Debug only user-written code.",
                                "default": true
                            },
                            "gevent": {
                                "type": "boolean",
                                "description": "Enable debugging of gevent monkey-patched code.",
                                "default": false
                            },
                            "django": {
                                "type": "boolean",
                                "description": "Django debugging.",
                                "default": false
                            },
                            "jinja": {
                                "enum": [
                                    true,
                                    false,
                                    null
                                ],
                                "description": "Jinja template debugging (e.g. Flask).",
                                "default": null
                            },
                            "sudo": {
                                "type": "boolean",
                                "description": "Running debug program under elevated permissions (on Unix).",
                                "default": false
                            },
                            "pyramid": {
                                "type": "boolean",
                                "description": "Whether debugging Pyramid applications",
                                "default": false
                            },
                            "subProcess": {
                                "type": "boolean",
                                "description": "Whether to enable Sub Process debugging",
                                "default": false
                            }
                        }
                    },
                    "test": {
                        "properties": {
                            "pythonPath": {
                                "type": "string",
                                "description": "Path (fully qualified) to python executable. Defaults to the value in settings.json",
                                "default": "${config:python.pythonPath}"
                            },
                            "stopOnEntry": {
                                "type": "boolean",
                                "description": "Automatically stop after launch.",
                                "default": false
                            },
                            "showReturnValue": {
                                "type": "boolean",
                                "description": "Show return value of functions when stepping.",
                                "default": true
                            },
                            "console": {
                                "enum": [
                                    "none",
                                    "integratedTerminal",
                                    "externalTerminal"
                                ],
                                "description": "Where to launch the debug target: internal console, integrated terminal, or external terminal.",
                                "default": "none"
                            },
                            "cwd": {
                                "type": "string",
                                "description": "Absolute path to the working directory of the program being debugged. Default is the root directory of the file (leave empty).",
                                "default": "${workspaceFolder}"
                            },
                            "env": {
                                "type": "object",
                                "description": "Environment variables defined as a key value pair. Property ends up being the Environment Variable and the value of the property ends up being the value of the Env Variable.",
                                "default": {}
                            },
                            "envFile": {
                                "type": "string",
                                "description": "Absolute path to a file containing environment variable definitions.",
                                "default": "${workspaceFolder}/.env"
                            },
                            "redirectOutput": {
                                "type": "boolean",
                                "description": "Redirect output.",
                                "default": true
                            },
                            "justMyCode": {
                                "type": "boolean",
                                "description": "Debug only user-written code.",
                                "default": true
                            }
                        }
                    },
                    "attach": {
                        "required": [
                            "port"
                        ],
                        "properties": {
                            "port": {
                                "type": "number",
                                "description": "Debug port to attach",
                                "default": 0
                            },
                            "host": {
                                "type": "string",
                                "description": "IP Address of the of remote server (default is localhost or use 127.0.0.1).",
                                "default": "localhost"
                            },
                            "pathMappings": {
                                "type": "array",
                                "label": "Path mappings.",
                                "items": {
                                    "type": "object",
                                    "label": "Path mapping",
                                    "required": [
                                        "localRoot",
                                        "remoteRoot"
                                    ],
                                    "properties": {
                                        "localRoot": {
                                            "type": "string",
                                            "label": "Local source root.",
                                            "default": "${workspaceFolder}"
                                        },
                                        "remoteRoot": {
                                            "type": "string",
                                            "label": "Remote source root.",
                                            "default": ""
                                        }
                                    }
                                },
                                "default": []
                            },
                            "logToFile": {
                                "type": "boolean",
                                "description": "Enable logging of debugger events to a log file.",
                                "default": false
                            },
                            "redirectOutput": {
                                "type": "boolean",
                                "description": "Redirect output.",
                                "default": true
                            },
                            "justMyCode": {
                                "type": "boolean",
                                "description": "Debug only user-written code.",
                                "default": true
                            },
                            "django": {
                                "type": "boolean",
                                "description": "Django debugging.",
                                "default": false
                            },
                            "jinja": {
                                "enum": [
                                    true,
                                    false,
                                    null
                                ],
                                "description": "Jinja template debugging (e.g. Flask).",
                                "default": null
                            },
                            "subProcess": {
                                "type": "boolean",
                                "description": "Whether to enable Sub Process debugging",
                                "default": false
                            },
                            "showReturnValue": {
                                "type": "boolean",
                                "description": "Show return value of functions when stepping.",
                                "default": true
                            }
                        }
                    }
                }
            }
        ],
        "configuration": {
            "type": "object",
            "title": "Python",
            "properties": {
                "python.diagnostics.sourceMapsEnabled": {
                    "type": "boolean",
                    "default": false,
                    "description": "Enable source map support for meaningful stack traces in error logs.",
                    "scope": "application"
                },
                "python.autoComplete.addBrackets": {
                    "type": "boolean",
                    "default": false,
                    "description": "Automatically add brackets for functions.",
                    "scope": "resource"
                },
                "python.autoComplete.extraPaths": {
                    "type": "array",
                    "default": [],
                    "description": "List of paths to libraries and the like that need to be imported by auto complete engine. E.g. when using Google App SDK, the paths are not in system path, hence need to be added into this list.",
                    "scope": "resource"
                },
                "python.autoComplete.showAdvancedMembers": {
                    "type": "boolean",
                    "default": true,
                    "description": "Controls appearance of methods with double underscores in the completion list.",
                    "scope": "resource"
                },
                "python.autoComplete.typeshedPaths": {
                    "type": "array",
                    "items": {
                        "type": "string"
                    },
                    "default": [],
                    "description": "Specifies paths to local typeshed repository clone(s) for the Python language server.",
                    "scope": "resource"
                },
                "python.autoUpdateLanguageServer": {
                    "type": "boolean",
                    "default": true,
                    "description": "Automatically update the language server.",
                    "scope": "application"
                },
                "python.dataScience.allowImportFromNotebook": {
                    "type": "boolean",
                    "default": true,
                    "description": "Allows a user to import a jupyter notebook into a python file anytime one is opened.",
                    "scope": "resource"
                },
                "python.dataScience.gatherRules": {
                    "type": "array",
                    "default": [
                        {
                            "objectName": "df",
                            "functionName": "head",
                            "doesNotModify": [
                                "OBJECT"
                            ]
                        },
                        {
                            "objectName": "df",
                            "functionName": "describe",
                            "doesNotModify": [
                                "OBJECT"
                            ]
                        },
                        {
                            "objectName": "df",
                            "functionName": "tail",
                            "doesNotModify": [
                                "OBJECT"
                            ]
                        },
                        {
                            "functionName": "print",
                            "doesNotModify": [
                                "ARGUMENTS"
                            ]
                        },
                        {
                            "functionName": "KMeans",
                            "doesNotModify": [
                                "ARGUMENTS"
                            ]
                        },
                        {
                            "functionName": "scatter",
                            "doesNotModify": [
                                "ARGUMENTS"
                            ]
                        },
                        {
                            "functionName": "fit",
                            "doesNotModify": [
                                "ARGUMENTS"
                            ]
                        },
                        {
                            "functionName": "sum",
                            "doesNotModify": [
                                "ARGUMENTS"
                            ]
                        },
                        {
                            "functionName": "len",
                            "doesNotModify": [
                                "ARGUMENTS"
                            ]
                        }
                    ]
                },
                "python.dataScience.askForLargeDataFrames": {
                    "type": "boolean",
                    "default": true,
                    "description": "Warn the user before trying to open really large data frames.",
                    "scope": "application"
                },
                "python.dataScience.askForKernelRestart": {
                    "type": "boolean",
                    "default": true,
                    "description": "Warn the user before restarting a kernel.",
                    "scope": "application"
                },
                "python.dataScience.enabled": {
                    "type": "boolean",
                    "default": true,
                    "description": "Enable the experimental data science features in the python extension.",
                    "scope": "resource"
                },
                "python.dataScience.exportWithOutputEnabled": {
                    "type": "boolean",
                    "default": false,
                    "description": "Enable exporting a python file into a jupyter notebook and run all cells when doing so.",
                    "scope": "resource"
                },
                "python.dataScience.jupyterLaunchTimeout": {
                    "type": "number",
                    "default": 60000,
                    "description": "Amount of time (in ms) to wait for the Jupyter Notebook server to start.",
                    "scope": "resource"
                },
                "python.dataScience.jupyterLaunchRetries": {
                    "type": "number",
                    "default": 3,
                    "description": "Number of times to attempt to connect to the Jupyter Notebook",
                    "scope": "resource"
                },
                "python.dataScience.jupyterServerURI": {
                    "type": "string",
                    "default": "local",
                    "description": "Select the Jupyter server URI to connect to. Select 'local' to launch a new Juypter server on the local machine.",
                    "scope": "resource"
                },
                "python.dataScience.notebookFileRoot": {
                    "type": "string",
                    "default": "${workspaceFolder}",
                    "description": "Set the root directory for loading files for the Python Interactive window.",
                    "scope": "resource"
                },
                "python.dataScience.searchForJupyter": {
                    "type": "boolean",
                    "default": true,
                    "description": "Search all installed Python interpreters for a Jupyter installation when starting the Python Interactive window",
                    "scope": "resource"
                },
                "python.dataScience.changeDirOnImportExport": {
                    "type": "boolean",
                    "default": true,
                    "description": "When importing or exporting a Jupyter Notebook add a directory change command to allow relative path loading to work.",
                    "scope": "resource"
                },
                "python.dataScience.useDefaultConfigForJupyter": {
                    "type": "boolean",
                    "default": true,
                    "description": "When running Jupyter locally, create a default empty Jupyter config for the Python Interactive window",
                    "scope": "resource"
                },
                "python.dataScience.jupyterInterruptTimeout": {
                    "type": "number",
                    "default": 10000,
                    "description": "Amount of time (in ms) to wait for an interrupt before asking to restart the Jupyter kernel.",
                    "scope": "resource"
                },
                "python.dataScience.allowInput": {
                    "type": "boolean",
                    "default": true,
                    "description": "Allow the inputting of python code directly into the Python Interactive window"
                },
                "python.dataScience.showCellInputCode": {
                    "type": "boolean",
                    "default": true,
                    "description": "Show cell input code.",
                    "scope": "resource"
                },
                "python.dataScience.collapseCellInputCodeByDefault": {
                    "type": "boolean",
                    "default": true,
                    "description": "Collapse cell input code by default.",
                    "scope": "resource"
                },
                "python.dataScience.maxOutputSize": {
                    "type": "number",
                    "default": 400,
                    "description": "Maximum size (in pixels) of text output in the Python Interactive window before a scrollbar appears. Set to -1 for infinity.",
                    "scope": "resource"
                },
                "python.dataScience.errorBackgroundColor": {
                    "type": "string",
                    "default": "#FFFFFF",
                    "description": "Background color (in hex) for exception messages in the Python Interactive window.",
                    "scope": "resource",
                    "deprecationMessage": "No longer necessary as the theme colors are used for error messages"
                },
                "python.dataScience.sendSelectionToInteractiveWindow": {
                    "type": "boolean",
                    "default": false,
                    "description": "Determines if selected code in a python file will go to the terminal or the Python Interactive window when hitting shift+enter",
                    "scope": "resource"
                },
                "python.dataScience.showJupyterVariableExplorer": {
                    "type": "boolean",
                    "default": true,
                    "description": "Show the variable explorer in the Python Interactive window.",
                    "scope": "resource"
                },
                "python.dataScience.variableExplorerExclude": {
                    "type": "string",
                    "default": "module;function;builtin_function_or_method",
                    "description": "Types to exclude from showing in the Python Interactive variable explorer",
                    "scope": "resource"
                },
                "python.dataScience.codeRegularExpression": {
                    "type": "string",
                    "default": "^(#\\s*%%|#\\s*\\<codecell\\>|#\\s*In\\[\\d*?\\]|#\\s*In\\[ \\])",
                    "description": "Regular expression used to identify code cells. All code until the next match is considered part of this cell. \nDefaults to '^(#\\s*%%|#\\s*\\<codecell\\>|#\\s*In\\[\\d*?\\]|#\\s*In\\[ \\])' if left blank",
                    "scope": "resource"
                },
                "python.dataScience.markdownRegularExpression": {
                    "type": "string",
                    "default": "^(#\\s*%%\\s*\\[markdown\\]|#\\s*\\<markdowncell\\>)",
                    "description": "Regular expression used to identify markdown cells. All comments after this expression are considered part of the markdown. \nDefaults to '^(#\\s*%%\\s*\\[markdown\\]|#\\s*\\<markdowncell\\>)' if left blank",
                    "scope": "resource"
                },
                "python.dataScience.allowLiveShare": {
                    "type": "boolean",
                    "default": true,
                    "description": "Allow the Python Interactive window to be shared during a Live Share session",
                    "scope": "resource"
                },
                "python.dataScience.ignoreVscodeTheme": {
                    "type": "boolean",
                    "default": false,
                    "description": "Don't use the VS Code theme in the Python Interactive window (requires reload of VS Code). This forces the Python Interactive window to use 'Light +(default light)' and disables matplotlib defaults.",
                    "scope": "resource"
                },
                "python.dataScience.liveShareConnectionTimeout": {
                    "type": "number",
                    "default": 1000,
                    "description": "Amount of time to wait for guest connections to verify they have the Python extension installed.",
                    "scope": "application"
                },
                "python.dataScience.decorateCells": {
                    "type": "boolean",
                    "default": true,
                    "description": "Draw a highlight behind the currently active cell.",
                    "scope": "resource"
                },
                "python.dataScience.enableCellCodeLens": {
                    "type": "boolean",
                    "default": true,
                    "description": "Enables code lens for 'cells' in a python file.",
                    "scope": "resource"
                },
                "python.dataScience.enableAutoMoveToNextCell": {
                    "type": "boolean",
                    "default": true,
                    "description": "Enables moving to the next cell when clicking on a 'Run Cell' code lens.",
                    "scope": "resource"
                },
                "python.dataScience.autoPreviewNotebooksInInteractivePane": {
                    "type": "boolean",
                    "default": false,
                    "description": "When opening ipynb files, automatically preview the contents in the Python Interactive window.",
                    "scope": "resource"
                },
                "python.dataScience.allowUnauthorizedRemoteConnection": {
                    "type": "boolean",
                    "default": false,
                    "description": "Allow for connecting the Python Interactive window to a https Jupyter server that does not have valid certificates. This can be a security risk, so only use for known and trusted servers.",
                    "scope": "resource"
                },
                "python.dataScience.enablePlotViewer": {
                    "type": "boolean",
                    "default": true,
                    "description": "Modify plot output so that it can be expanded into a plot viewer window.",
                    "scope": "resource"
                },
                "python.dataScience.enableGather": {
                    "type": "boolean",
                    "default": false,
                    "description": "Enable code gathering for single cells in the interactive window (experimental).",
                    "scope": "resource"
                },
                "python.dataScience.codeLenses": {
                    "type": "string",
                    "default": "python.datascience.runcell,  python.datascience.runallcellsabove, python.datascience.debugcell",
                    "description": "Set of commands to put as code lens above a cell. Defaults to 'python.datascience.runcell,  python.datascience.runallcellsabove, python.datascience.debugcell'",
                    "scope": "resource"
                },
                "python.dataScience.debugCodeLenses": {
                    "type": "string",
                    "default": "python.datascience.debugcontinue, python.datascience.debugstop, python.datascience.debugstepover",
                    "description": "Set of debug commands to put as code lens above a cell while debugging.",
                    "scope": "resource"
                },
                "python.dataScience.ptvsdDistPath": {
                    "type": "string",
                    "default": "",
                    "description": "Path to ptsvd experimental bits for debugging cells.",
                    "scope": "resource"
                },
                "python.dataScience.stopOnFirstLineWhileDebugging": {
                    "type": "boolean",
                    "default": true,
                    "description": "When debugging a cell, stop on the first line.",
                    "scope": "resource"
                },
                "python.dataScience.remoteDebuggerPort": {
                    "type": "number",
                    "default": -1,
                    "description": "When debugging a cell, open this port on the remote box. If -1 is specified, a random port between 8889 and 9000 will be attempted.",
                    "scope": "resource"
                },
                "python.dataScience.textOutputLimit": {
                    "type": "number",
                    "default": 20000,
                    "description": "Limit the amount of text in Python Interactive cell text output to this value. 0 to allow any amount of characters.",
                    "scope": "resource"
                },
                "python.dataScience.colorizeInputBox": {
                    "type": "boolean",
                    "default": true,
                    "description": "Whether or not to use the theme's peek color as the background for the input box.",
                    "scope": "resource"
                },
                "python.dataScience.stopOnError": {
                    "type": "boolean",
                    "default": true,
                    "description": "Stop running cells if a cell throws an exception.",
                    "scope": "resource"
                },
                "python.dataScience.addGotoCodeLenses": {
                    "type": "boolean",
                    "default": true,
                    "description": "After running a cell, add a 'Goto' code lens on the cell. Note, disabling all code lenses disables this code lens as well.",
                    "scope": "resource"
                },
                "python.disableInstallationCheck": {
                    "type": "boolean",
                    "default": false,
                    "description": "Whether to check if Python is installed (also warn when using the macOS-installed Python).",
                    "scope": "resource"
                },
                "python.envFile": {
                    "type": "string",
                    "description": "Absolute path to a file containing environment variable definitions.",
                    "default": "${workspaceFolder}/.env",
                    "scope": "resource"
                },
                "python.formatting.autopep8Args": {
                    "type": "array",
                    "description": "Arguments passed in. Each argument is a separate item in the array.",
                    "default": [],
                    "items": {
                        "type": "string"
                    },
                    "scope": "resource"
                },
                "python.formatting.autopep8Path": {
                    "type": "string",
                    "default": "autopep8",
                    "description": "Path to autopep8, you can use a custom version of autopep8 by modifying this setting to include the full path.",
                    "scope": "resource"
                },
                "python.formatting.provider": {
                    "type": "string",
                    "default": "autopep8",
                    "description": "Provider for formatting. Possible options include 'autopep8', 'black', and 'yapf'.",
                    "enum": [
                        "autopep8",
                        "black",
                        "yapf",
                        "none"
                    ],
                    "scope": "resource"
                },
                "python.formatting.blackArgs": {
                    "type": "array",
                    "description": "Arguments passed in. Each argument is a separate item in the array.",
                    "default": [],
                    "items": {
                        "type": "string"
                    },
                    "scope": "resource"
                },
                "python.formatting.blackPath": {
                    "type": "string",
                    "default": "black",
                    "description": "Path to Black, you can use a custom version of Black by modifying this setting to include the full path.",
                    "scope": "resource"
                },
                "python.formatting.yapfArgs": {
                    "type": "array",
                    "description": "Arguments passed in. Each argument is a separate item in the array.",
                    "default": [],
                    "items": {
                        "type": "string"
                    },
                    "scope": "resource"
                },
                "python.formatting.yapfPath": {
                    "type": "string",
                    "default": "yapf",
                    "description": "Path to yapf, you can use a custom version of yapf by modifying this setting to include the full path.",
                    "scope": "resource"
                },
                "python.globalModuleInstallation": {
                    "type": "boolean",
                    "default": false,
                    "description": "Whether to install Python modules globally when not using an environment.",
                    "scope": "resource"
                },
                "python.jediEnabled": {
                    "type": "boolean",
                    "default": true,
                    "description": "Enables Jedi as IntelliSense engine instead of Microsoft Python Analysis Engine.",
                    "scope": "resource"
                },
                "python.jediMemoryLimit": {
                    "type": "number",
                    "default": 0,
                    "description": "Memory limit for the Jedi completion engine in megabytes. Zero (default) means 1024 MB. -1 means unlimited (disable memory limit check)",
                    "scope": "resource"
                },
                "python.jediPath": {
                    "type": "string",
                    "default": "",
                    "description": "Path to directory containing the Jedi library (this path will contain the 'Jedi' sub directory).",
                    "scope": "resource"
                },
                "python.analysis.openFilesOnly": {
                    "type": "boolean",
                    "default": true,
                    "description": "Only show errors and warnings for open files rather than for the entire workspace.",
                    "scope": "resource"
                },
                "python.analysis.diagnosticPublishDelay": {
                    "type": "integer",
                    "default": 1000,
                    "description": "Delay before diagnostic messages are transferred to the problems list (in milliseconds).",
                    "scope": "resource"
                },
                "python.analysis.errors": {
                    "type": "array",
                    "default": [],
                    "items": {
                        "type": "string"
                    },
                    "description": "List of diagnostics messages to be shown as errors.",
                    "scope": "resource"
                },
                "python.analysis.warnings": {
                    "type": "array",
                    "default": [],
                    "items": {
                        "type": "string"
                    },
                    "description": "List of diagnostics messages to be shown as warnings.",
                    "scope": "resource"
                },
                "python.analysis.information": {
                    "type": "array",
                    "default": [],
                    "items": {
                        "type": "string"
                    },
                    "description": "List of diagnostics messages to be shown as information.",
                    "scope": "resource"
                },
                "python.analysis.disabled": {
                    "type": "array",
                    "default": [],
                    "items": {
                        "type": "string"
                    },
                    "description": "List of suppressed diagnostic messages.",
                    "scope": "resource"
                },
                "python.analysis.typeshedPaths": {
                    "type": "array",
                    "default": [],
                    "items": {
                        "type": "string"
                    },
                    "description": "Paths to Typeshed stub folders. Default is Typeshed installed with the language server. Change requires restart.",
                    "scope": "resource"
                },
                "python.analysis.cacheFolderPath": {
                    "type": "string",
                    "description": "Path to a writable folder where analyzer can cache its data. Change requires restart.",
                    "scope": "resource"
                },
                "python.analysis.memory.keepLibraryAst": {
                    "type": "boolean",
                    "default": false,
                    "description": "Allows code analysis to keep parser trees in memory. Increases memory consumption but may improve performance with large library analysis.",
                    "scope": "resource"
                },
                "python.analysis.memory.keepLibraryLocalVariables": {
                    "type": "boolean",
                    "default": false,
                    "description": "Allows code analysis to keep library function local variables. Allows code navigation in Python libraries function bodies. Increases memory consumption.",
                    "scope": "resource"
                },
                "python.analysis.logLevel": {
                    "type": "string",
                    "enum": [
                        "Error",
                        "Warning",
                        "Information",
                        "Trace"
                    ],
                    "default": "Error",
                    "description": "Defines type of log messages language server writes into the output window.",
                    "scope": "resource"
                },
                "python.analysis.symbolsHierarchyDepthLimit": {
                    "type": "integer",
                    "default": 10,
                    "description": "Limits depth of the symbol tree in the document outline.",
                    "scope": "resource"
                },
                "python.linting.enabled": {
                    "type": "boolean",
                    "default": true,
                    "description": "Whether to lint Python files.",
                    "scope": "resource"
                },
                "python.linting.flake8Args": {
                    "type": "array",
                    "description": "Arguments passed in. Each argument is a separate item in the array.",
                    "default": [],
                    "items": {
                        "type": "string"
                    },
                    "scope": "resource"
                },
                "python.linting.flake8CategorySeverity.E": {
                    "type": "string",
                    "default": "Error",
                    "description": "Severity of Flake8 message type 'E'.",
                    "enum": [
                        "Hint",
                        "Error",
                        "Information",
                        "Warning"
                    ],
                    "scope": "resource"
                },
                "python.linting.flake8CategorySeverity.F": {
                    "type": "string",
                    "default": "Error",
                    "description": "Severity of Flake8 message type 'F'.",
                    "enum": [
                        "Hint",
                        "Error",
                        "Information",
                        "Warning"
                    ],
                    "scope": "resource"
                },
                "python.linting.flake8CategorySeverity.W": {
                    "type": "string",
                    "default": "Warning",
                    "description": "Severity of Flake8 message type 'W'.",
                    "enum": [
                        "Hint",
                        "Error",
                        "Information",
                        "Warning"
                    ],
                    "scope": "resource"
                },
                "python.linting.flake8Enabled": {
                    "type": "boolean",
                    "default": false,
                    "description": "Whether to lint Python files using flake8",
                    "scope": "resource"
                },
                "python.linting.flake8Path": {
                    "type": "string",
                    "default": "flake8",
                    "description": "Path to flake8, you can use a custom version of flake8 by modifying this setting to include the full path.",
                    "scope": "resource"
                },
                "python.linting.ignorePatterns": {
                    "type": "array",
                    "description": "Patterns used to exclude files or folders from being linted.",
                    "default": [
                        ".vscode/*.py",
                        "**/site-packages/**/*.py"
                    ],
                    "items": {
                        "type": "string"
                    },
                    "scope": "resource"
                },
                "python.linting.lintOnSave": {
                    "type": "boolean",
                    "default": true,
                    "description": "Whether to lint Python files when saved.",
                    "scope": "resource"
                },
                "python.linting.maxNumberOfProblems": {
                    "type": "number",
                    "default": 100,
                    "description": "Controls the maximum number of problems produced by the server.",
                    "scope": "resource"
                },
                "python.linting.banditArgs": {
                    "type": "array",
                    "description": "Arguments passed in. Each argument is a separate item in the array.",
                    "default": [],
                    "items": {
                        "type": "string"
                    },
                    "scope": "resource"
                },
                "python.linting.banditEnabled": {
                    "type": "boolean",
                    "default": false,
                    "description": "Whether to lint Python files using bandit.",
                    "scope": "resource"
                },
                "python.linting.banditPath": {
                    "type": "string",
                    "default": "bandit",
                    "description": "Path to bandit, you can use a custom version of bandit by modifying this setting to include the full path.",
                    "scope": "resource"
                },
                "python.linting.mypyArgs": {
                    "type": "array",
                    "description": "Arguments passed in. Each argument is a separate item in the array.",
                    "default": [
                        "--ignore-missing-imports",
                        "--follow-imports=silent",
                        "--show-column-numbers"
                    ],
                    "items": {
                        "type": "string"
                    },
                    "scope": "resource"
                },
                "python.linting.mypyCategorySeverity.error": {
                    "type": "string",
                    "default": "Error",
                    "description": "Severity of Mypy message type 'Error'.",
                    "enum": [
                        "Hint",
                        "Error",
                        "Information",
                        "Warning"
                    ],
                    "scope": "resource"
                },
                "python.linting.mypyCategorySeverity.note": {
                    "type": "string",
                    "default": "Information",
                    "description": "Severity of Mypy message type 'Note'.",
                    "enum": [
                        "Hint",
                        "Error",
                        "Information",
                        "Warning"
                    ],
                    "scope": "resource"
                },
                "python.linting.mypyEnabled": {
                    "type": "boolean",
                    "default": false,
                    "description": "Whether to lint Python files using mypy.",
                    "scope": "resource"
                },
                "python.linting.mypyPath": {
                    "type": "string",
                    "default": "mypy",
                    "description": "Path to mypy, you can use a custom version of mypy by modifying this setting to include the full path.",
                    "scope": "resource"
                },
                "python.linting.pep8Args": {
                    "type": "array",
                    "description": "Arguments passed in. Each argument is a separate item in the array.",
                    "default": [],
                    "items": {
                        "type": "string"
                    },
                    "scope": "resource"
                },
                "python.linting.pep8CategorySeverity.E": {
                    "type": "string",
                    "default": "Error",
                    "description": "Severity of Pep8 message type 'E'.",
                    "enum": [
                        "Hint",
                        "Error",
                        "Information",
                        "Warning"
                    ],
                    "scope": "resource"
                },
                "python.linting.pep8CategorySeverity.W": {
                    "type": "string",
                    "default": "Warning",
                    "description": "Severity of Pep8 message type 'W'.",
                    "enum": [
                        "Hint",
                        "Error",
                        "Information",
                        "Warning"
                    ],
                    "scope": "resource"
                },
                "python.linting.pep8Enabled": {
                    "type": "boolean",
                    "default": false,
                    "description": "Whether to lint Python files using pep8",
                    "scope": "resource"
                },
                "python.linting.pep8Path": {
                    "type": "string",
                    "default": "pep8",
                    "description": "Path to pep8, you can use a custom version of pep8 by modifying this setting to include the full path.",
                    "scope": "resource"
                },
                "python.linting.prospectorArgs": {
                    "type": "array",
                    "description": "Arguments passed in. Each argument is a separate item in the array.",
                    "default": [],
                    "items": {
                        "type": "string"
                    },
                    "scope": "resource"
                },
                "python.linting.prospectorEnabled": {
                    "type": "boolean",
                    "default": false,
                    "description": "Whether to lint Python files using prospector.",
                    "scope": "resource"
                },
                "python.linting.prospectorPath": {
                    "type": "string",
                    "default": "prospector",
                    "description": "Path to Prospector, you can use a custom version of prospector by modifying this setting to include the full path.",
                    "scope": "resource"
                },
                "python.linting.pydocstyleArgs": {
                    "type": "array",
                    "description": "Arguments passed in. Each argument is a separate item in the array.",
                    "default": [],
                    "items": {
                        "type": "string"
                    },
                    "scope": "resource"
                },
                "python.linting.pydocstyleEnabled": {
                    "type": "boolean",
                    "default": false,
                    "description": "Whether to lint Python files using pydocstyle",
                    "scope": "resource"
                },
                "python.linting.pydocstylePath": {
                    "type": "string",
                    "default": "pydocstyle",
                    "description": "Path to pydocstyle, you can use a custom version of pydocstyle by modifying this setting to include the full path.",
                    "scope": "resource"
                },
                "python.linting.pylamaArgs": {
                    "type": "array",
                    "description": "Arguments passed in. Each argument is a separate item in the array.",
                    "default": [],
                    "items": {
                        "type": "string"
                    },
                    "scope": "resource"
                },
                "python.linting.pylamaEnabled": {
                    "type": "boolean",
                    "default": false,
                    "description": "Whether to lint Python files using pylama.",
                    "scope": "resource"
                },
                "python.linting.pylamaPath": {
                    "type": "string",
                    "default": "pylama",
                    "description": "Path to pylama, you can use a custom version of pylama by modifying this setting to include the full path.",
                    "scope": "resource"
                },
                "python.linting.pylintArgs": {
                    "type": "array",
                    "description": "Arguments passed in. Each argument is a separate item in the array.",
                    "default": [],
                    "items": {
                        "type": "string"
                    },
                    "scope": "resource"
                },
                "python.linting.pylintCategorySeverity.convention": {
                    "type": "string",
                    "default": "Information",
                    "description": "Severity of Pylint message type 'Convention/C'.",
                    "enum": [
                        "Hint",
                        "Error",
                        "Information",
                        "Warning"
                    ],
                    "scope": "resource"
                },
                "python.linting.pylintCategorySeverity.error": {
                    "type": "string",
                    "default": "Error",
                    "description": "Severity of Pylint message type 'Error/E'.",
                    "enum": [
                        "Hint",
                        "Error",
                        "Information",
                        "Warning"
                    ],
                    "scope": "resource"
                },
                "python.linting.pylintCategorySeverity.fatal": {
                    "type": "string",
                    "default": "Error",
                    "description": "Severity of Pylint message type 'Fatal/F'.",
                    "enum": [
                        "Hint",
                        "Error",
                        "Information",
                        "Warning"
                    ],
                    "scope": "resource"
                },
                "python.linting.pylintCategorySeverity.refactor": {
                    "type": "string",
                    "default": "Hint",
                    "description": "Severity of Pylint message type 'Refactor/R'.",
                    "enum": [
                        "Hint",
                        "Error",
                        "Information",
                        "Warning"
                    ],
                    "scope": "resource"
                },
                "python.linting.pylintCategorySeverity.warning": {
                    "type": "string",
                    "default": "Warning",
                    "description": "Severity of Pylint message type 'Warning/W'.",
                    "enum": [
                        "Hint",
                        "Error",
                        "Information",
                        "Warning"
                    ],
                    "scope": "resource"
                },
                "python.linting.pylintEnabled": {
                    "type": "boolean",
                    "default": true,
                    "description": "Whether to lint Python files using pylint.",
                    "scope": "resource"
                },
                "python.linting.pylintPath": {
                    "type": "string",
                    "default": "pylint",
                    "description": "Path to Pylint, you can use a custom version of pylint by modifying this setting to include the full path.",
                    "scope": "resource"
                },
                "python.linting.pylintUseMinimalCheckers": {
                    "type": "boolean",
                    "default": true,
                    "description": "Whether to run Pylint with minimal set of rules.",
                    "scope": "resource"
                },
                "python.pythonPath": {
                    "type": "string",
                    "default": "python",
                    "description": "Path to Python, you can use a custom version of Python by modifying this setting to include the full path.",
                    "scope": "resource"
                },
                "python.condaPath": {
                    "type": "string",
                    "default": "",
                    "description": "Path to the conda executable to use for activation (version 4.4+).",
                    "scope": "resource"
                },
                "python.pipenvPath": {
                    "type": "string",
                    "default": "pipenv",
                    "description": "Path to the pipenv executable to use for activation.",
                    "scope": "resource"
                },
                "python.poetryPath": {
                    "type": "string",
                    "default": "poetry",
                    "description": "Path to the poetry executable.",
                    "scope": "resource"
                },
                "python.sortImports.args": {
                    "type": "array",
                    "description": "Arguments passed in. Each argument is a separate item in the array.",
                    "default": [],
                    "items": {
                        "type": "string"
                    },
                    "scope": "resource"
                },
                "python.sortImports.path": {
                    "type": "string",
                    "description": "Path to isort script, default using inner version",
                    "default": "",
                    "scope": "resource"
                },
                "python.terminal.activateEnvironment": {
                    "type": "boolean",
                    "default": true,
                    "description": "Activate Python Environment in Terminal created using the Extension.",
                    "scope": "resource"
                },
                "python.terminal.executeInFileDir": {
                    "type": "boolean",
                    "default": false,
                    "description": "When executing a file in the terminal, whether to use execute in the file's directory, instead of the current open folder.",
                    "scope": "resource"
                },
                "python.terminal.launchArgs": {
                    "type": "array",
                    "default": [],
                    "description": "Python launch arguments to use when executing a file in the terminal.",
                    "scope": "resource"
                },
                "python.testing.cwd": {
                    "type": "string",
                    "default": null,
                    "description": "Optional working directory for tests.",
                    "scope": "resource"
                },
                "python.testing.debugPort": {
                    "type": "number",
                    "default": 3000,
                    "description": "Port number used for debugging of tests.",
                    "scope": "resource"
                },
                "python.testing.nosetestArgs": {
                    "type": "array",
                    "description": "Arguments passed in. Each argument is a separate item in the array.",
                    "default": [],
                    "items": {
                        "type": "string"
                    },
                    "scope": "resource"
                },
                "python.testing.nosetestsEnabled": {
                    "type": "boolean",
                    "default": false,
                    "description": "Enable testing using nosetests.",
                    "scope": "resource"
                },
                "python.testing.nosetestPath": {
                    "type": "string",
                    "default": "nosetests",
                    "description": "Path to nosetests, you can use a custom version of nosetests by modifying this setting to include the full path.",
                    "scope": "resource"
                },
                "python.testing.promptToConfigure": {
                    "type": "boolean",
                    "default": true,
                    "description": "Prompt to configure a test framework if potential tests directories are discovered.",
                    "scope": "resource"
                },
                "python.testing.pytestArgs": {
                    "type": "array",
                    "description": "Arguments passed in. Each argument is a separate item in the array.",
                    "default": [],
                    "items": {
                        "type": "string"
                    },
                    "scope": "resource"
                },
                "python.testing.pytestEnabled": {
                    "type": "boolean",
                    "default": false,
                    "description": "Enable testing using pytest.",
                    "scope": "resource"
                },
                "python.testing.pytestPath": {
                    "type": "string",
                    "default": "pytest",
                    "description": "Path to pytest (pytest), you can use a custom version of pytest by modifying this setting to include the full path.",
                    "scope": "resource"
                },
                "python.testing.unittestArgs": {
                    "type": "array",
                    "description": "Arguments passed in. Each argument is a separate item in the array.",
                    "default": [
                        "-v",
                        "-s",
                        ".",
                        "-p",
                        "*test*.py"
                    ],
                    "items": {
                        "type": "string"
                    },
                    "scope": "resource"
                },
                "python.testing.unittestEnabled": {
                    "type": "boolean",
                    "default": false,
                    "description": "Enable testing using unittest.",
                    "scope": "resource"
                },
                "python.testing.autoTestDiscoverOnSaveEnabled": {
                    "type": "boolean",
                    "default": true,
                    "description": "Enable auto run test discovery when saving a test file.",
                    "scope": "resource"
                },
                "python.venvFolders": {
                    "type": "array",
                    "default": [],
                    "description": "Folders in your home directory to look into for virtual environments (supports pyenv, direnv and virtualenvwrapper by default).",
                    "scope": "resource",
                    "items": {
                        "type": "string"
                    }
                },
                "python.venvPath": {
                    "type": "string",
                    "default": "",
                    "description": "Path to folder with a list of Virtual Environments (e.g. ~/.pyenv, ~/Envs, ~/.virtualenvs).",
                    "scope": "resource"
                },
                "python.workspaceSymbols.ctagsPath": {
                    "type": "string",
                    "default": "ctags",
                    "description": "Fully qualified path to the ctags executable (else leave as ctags, assuming it is in current path).",
                    "scope": "resource"
                },
                "python.workspaceSymbols.enabled": {
                    "type": "boolean",
                    "default": true,
                    "description": "Set to 'false' to disable Workspace Symbol provider using ctags.",
                    "scope": "resource"
                },
                "python.workspaceSymbols.exclusionPatterns": {
                    "type": "array",
                    "default": [
                        "**/site-packages/**"
                    ],
                    "items": {
                        "type": "string"
                    },
                    "description": "Pattern used to exclude files and folders from ctags See http://ctags.sourceforge.net/ctags.html.",
                    "scope": "resource"
                },
                "python.workspaceSymbols.rebuildOnFileSave": {
                    "type": "boolean",
                    "default": true,
                    "description": "Whether to re-build the tags file on when changes made to python files are saved.",
                    "scope": "resource"
                },
                "python.workspaceSymbols.rebuildOnStart": {
                    "type": "boolean",
                    "default": true,
                    "description": "Whether to re-build the tags file on start (defaults to true).",
                    "scope": "resource"
                },
                "python.workspaceSymbols.tagFilePath": {
                    "type": "string",
                    "default": "${workspaceFolder}/.vscode/tags",
                    "description": "Fully qualified path to tag file (exuberant ctag file), used to provide workspace symbols.",
                    "scope": "resource"
                },
                "python.dataScience.magicCommandsAsComments": {
                    "type": "boolean",
                    "default": false,
                    "description": "Uncomment shell assignments (#!), line magic (#!%) and cell magic (#!%%) when parsing code cells.",
                    "scope": "resource"
                },
                "python.insidersChannel": {
                    "type": "string",
                    "default": "off",
                    "description": "Set to \"weekly\" or \"daily\" to automatically download and install the latest Insiders builds of the python extension, which include upcoming features and bug fixes.",
                    "enum": [
                        "off",
                        "weekly",
                        "daily"
                    ],
                    "scope": "application"
                }
            }
        },
        "languages": [
            {
                "id": "pip-requirements",
                "aliases": [
                    "pip requirements",
                    "requirements.txt"
                ],
                "filenames": [
                    "requirements.txt",
                    "constraints.txt",
                    "requirements.in"
                ],
                "filenamePatterns": [
                    "*-requirements.txt",
                    "requirements-*.txt",
                    "constraints-*.txt",
                    "*-constraints.txt",
                    "*-requirements.in",
                    "requirements-*.in"
                ],
                "configuration": "./languages/pip-requirements.json"
            },
            {
                "id": "yaml",
                "filenames": [
                    ".condarc"
                ]
            },
            {
                "id": "toml",
                "filenames": [
                    "Pipfile"
                ]
            },
            {
                "id": "json",
                "filenames": [
                    "Pipfile.lock"
                ]
            },
            {
                "id": "jinja",
                "extensions": [
                    ".jinja2",
                    ".j2"
                ],
                "aliases": [
                    "Jinja"
                ]
            },
            {
                "id": "jupyter",
                "extensions": [
                    ".ipynb"
                ]
            }
        ],
        "grammars": [
            {
                "language": "pip-requirements",
                "scopeName": "source.pip-requirements",
                "path": "./syntaxes/pip-requirements.tmLanguage.json"
            }
        ],
        "jsonValidation": [
            {
                "fileMatch": ".condarc",
                "url": "./schemas/condarc.json"
            },
            {
                "fileMatch": "environment.yml",
                "url": "./schemas/conda-environment.json"
            },
            {
                "fileMatch": "meta.yaml",
                "url": "./schemas/conda-meta.json"
            }
        ],
        "yamlValidation": [
            {
                "fileMatch": ".condarc",
                "url": "./schemas/condarc.json"
            },
            {
                "fileMatch": "environment.yml",
                "url": "./schemas/conda-environment.json"
            },
            {
                "fileMatch": "meta.yaml",
                "url": "./schemas/conda-meta.json"
            }
        ],
        "views": {
            "test": [
                {
                    "id": "python_tests",
                    "name": "PYTHON",
                    "when": "testsDiscovered"
                }
            ]
        }
    },
    "scripts": {
        "package": "gulp clean && gulp prePublishBundle && vsce package -o ms-python-insiders.vsix",
        "compile": "tsc -watch -p ./",
        "compile-webviews-watch": "npx npx -n --max_old_space_size=4096 webpack --config webpack.datascience-ui.config.js --watch",
        "dump-datascience-webpack-stats": "npx -n --max_old_space_size=4096 webpack --config webpack.datascience-ui.config.js --profile --json > tmp/ds-stats.json",
        "compile-webviews": "gulp compile-webviews",
        "compile-webviews-verbose": "npx webpack --config webpack.datascience-ui.config.js",
        "postinstall": "node ./build/ci/postInstall.js",
        "test": "node ./out/test/standardTest.js && node ./out/test/multiRootTest.js",
        "test:unittests": "mocha --opts ./build/.mocha.unittests.js.opts",
        "test:unittests:cover": "nyc --silent --no-clean --nycrc-path build/.nycrc mocha --opts ./build/.mocha.unittests.ts.opts",
        "test:functional": "mocha --require source-map-support/register --opts ./build/.mocha.functional.opts",
        "test:functional:cover": "npm run test:functional",
        "test:cover:report": "nyc --nycrc-path build/.nycrc  report --reporter=lcov --reporter=text --reporter=html --reporter=text-summary --reporter=cobertura",
        "testDebugger": "node ./out/test/testBootstrap.js ./out/test/debuggerTest.js",
        "testSingleWorkspace": "node ./out/test/testBootstrap.js ./out/test/standardTest.js",
        "testMultiWorkspace": "node ./out/test/testBootstrap.js ./out/test/multiRootTest.js",
        "testPerformance": "node ./out/test/testBootstrap.js ./out/test/performanceTest.js",
        "lint-staged": "node gulpfile.js",
        "lint": "tslint src/**/*.ts -t verbose",
        "clean": "gulp clean",
        "updateBuildNumber": "gulp updateBuildNumber",
        "verifyBundle": "gulp verifyBundle"
    },
    "dependencies": {
        "@jupyterlab/services": "^3.2.1",
        "@msrvida/python-program-analysis": "0.0.5",
        "ansi-regex": "^4.1.0",
        "arch": "^2.1.0",
        "azure-storage": "^2.10.3",
        "diff-match-patch": "^1.0.0",
        "fs-extra": "^4.0.3",
        "fuzzy": "^0.1.3",
        "get-port": "^3.2.0",
        "glob": "^7.1.2",
        "hash.js": "^1.1.7",
        "iconv-lite": "^0.4.21",
        "inversify": "^4.11.1",
        "jison": "^0.4.18",
        "jsonc-parser": "^2.0.3",
        "less-plugin-inline-urls": "^1.2.0",
        "line-by-line": "^0.1.6",
        "lodash": "^4.17.15",
        "md5": "^2.2.1",
        "minimatch": "^3.0.4",
        "monaco-editor-textmate": "^2.1.1",
        "monaco-textmate": "^3.0.0",
        "named-js-regexp": "^1.3.3",
        "node-fetch": "^1.0.0",
        "node-stream-zip": "^1.6.0",
        "onigasm": "^2.2.2",
        "pdfkit": "^0.10.0",
        "pidusage": "^1.2.0",
        "react-svg-pan-zoom": "^3.1.0",
        "react-svgmt": "^1.1.8",
        "react-virtualized": "^9.21.1",
        "reflect-metadata": "^0.1.12",
        "request": "^2.87.0",
        "request-progress": "^3.0.0",
        "rxjs": "^5.5.9",
        "semver": "^5.5.0",
        "slickgrid": "^2.4.7",
        "stack-trace": "0.0.10",
        "strip-ansi": "^5.2.0",
        "strip-json-comments": "^2.0.1",
        "sudo-prompt": "^8.2.0",
        "svg-to-pdfkit": "^0.1.7",
        "tmp": "^0.0.29",
        "tree-kill": "^1.2.0",
        "tslint": "^5.14.0",
        "typescript-char": "^0.0.0",
        "uint64be": "^1.0.1",
        "unicode": "^10.0.0",
        "untildify": "^3.0.2",
        "vscode-debugadapter": "^1.28.0",
        "vscode-debugprotocol": "^1.28.0",
        "vscode-extension-telemetry": "0.1.0",
        "vscode-languageclient": "^5.2.1",
        "vscode-languageserver": "^5.2.1",
        "vscode-languageserver-protocol": "^3.14.1",
        "vsls": "^0.3.1291",
        "winreg": "^1.2.4",
        "winston": "^3.2.1",
        "ws": "^6.0.0",
        "xml2js": "^0.4.19"
    },
    "devDependencies": {
        "@babel/cli": "^7.4.4",
        "@babel/core": "^7.4.4",
        "@babel/plugin-transform-runtime": "^7.4.4",
        "@babel/polyfill": "^7.4.4",
        "@babel/preset-env": "^7.1.0",
        "@babel/preset-react": "^7.0.0",
        "@babel/register": "^7.4.4",
        "@istanbuljs/nyc-config-typescript": "^0.1.3",
        "@nteract/plotly": "^1.48.3",
        "@nteract/transform-dataresource": "^4.3.5",
        "@nteract/transform-geojson": "^3.2.3",
        "@nteract/transform-model-debug": "^3.2.3",
        "@nteract/transform-plotly": "^5.0.0",
        "@nteract/transforms": "^4.4.4",
        "@types/ansi-regex": "^4.0.0",
        "@types/chai": "^4.1.2",
        "@types/chai-arrays": "^1.0.2",
        "@types/chai-as-promised": "^7.1.0",
        "@types/copy-webpack-plugin": "^4.4.2",
        "@types/del": "^3.0.0",
        "@types/diff-match-patch": "^1.0.32",
        "@types/download": "^6.2.2",
        "@types/enzyme": "^3.1.14",
        "@types/enzyme-adapter-react-16": "^1.0.3",
        "@types/event-stream": "^3.3.33",
        "@types/fs-extra": "^5.0.1",
        "@types/get-port": "^3.2.0",
        "@types/glob": "^5.0.35",
        "@types/html-webpack-plugin": "^3.2.0",
        "@types/iconv-lite": "^0.0.1",
        "@types/jsdom": "^11.12.0",
        "@types/jquery": "^1.10.35",
        "@types/loader-utils": "^1.1.3",
        "@types/lodash": "^4.14.104",
        "@types/md5": "^2.1.32",
        "@types/mocha": "^5.2.7",
        "@types/nock": "^10.0.3",
        "@types/node": "9.4.7",
        "@types/node-fetch": "^2.3.4",
        "@types/pdfkit": "^0.7.36",
        "@types/promisify-node": "^0.4.0",
        "@types/react": "^16.4.14",
        "@types/react-dom": "^16.0.8",
        "@types/react-json-tree": "^0.6.8",
        "@types/react-virtualized": "^9.21.2",
        "@types/request": "^2.47.0",
        "@types/semver": "^5.5.0",
        "@types/shortid": "^0.0.29",
        "@types/sinon": "^7.0.13",
        "@types/stack-trace": "0.0.29",
        "@types/strip-json-comments": "0.0.30",
        "@types/temp": "^0.8.32",
        "@types/tmp": "0.0.33",
        "@types/untildify": "^3.0.0",
        "@types/uuid": "^3.4.3",
        "@types/vscode": "^1.36.0",
        "@types/webpack-bundle-analyzer": "^2.13.0",
        "@types/winreg": "^1.2.30",
        "@types/ws": "^6.0.1",
        "@types/xml2js": "^0.4.2",
        "JSONStream": "^1.3.2",
        "ansi-to-html": "^0.6.7",
        "awesome-typescript-loader": "^5.2.1",
        "babel-loader": "^8.0.3",
        "babel-plugin-inline-json-import": "^0.3.1",
        "babel-plugin-transform-runtime": "^6.23.0",
        "babel-polyfill": "^6.26.0",
        "bootstrap": "^4.3.1",
        "bootstrap-less": "^3.3.8",
        "brfs": "^2.0.2",
        "canvas": "2.0.1",
        "chai": "^4.1.2",
        "chai-arrays": "^2.0.0",
        "chai-as-promised": "^7.1.1",
        "codecov": "^3.5.0",
        "colors": "^1.2.1",
        "copy-webpack-plugin": "^4.6.0",
        "coveralls": "^3.0.4",
        "cross-spawn": "^6.0.5",
        "css-loader": "^1.0.1",
        "cucumber-html-reporter": "^4.0.5",
        "decache": "^4.4.0",
        "del": "^3.0.0",
        "download": "^7.0.0",
        "electron-download": "^4.1.1",
        "enzyme": "^3.7.0",
        "enzyme-adapter-react-16": "^1.6.0",
        "event-stream": "3.3.4",
        "expose-loader": "^0.7.5",
        "extract-zip": "^1.6.7",
        "file-loader": "^2.0.0",
        "filemanager-webpack-plugin": "^2.0.5",
        "flat": "^4.0.0",
        "gulp": "^4.0.0",
        "gulp-azure-storage": "^0.9.0",
        "gulp-chmod": "^2.0.0",
        "gulp-filter": "^5.1.0",
        "gulp-gunzip": "^1.1.0",
        "gulp-rename": "^1.4.0",
        "gulp-sourcemaps": "^2.6.4",
        "gulp-typescript": "^4.0.1",
        "gulp-untar": "0.0.8",
        "gulp-vinyl-zip": "^2.1.2",
        "html-webpack-plugin": "^3.2.0",
        "husky": "^1.1.2",
        "immutable": "^4.0.0-rc.12",
        "is-running": "^2.1.0",
        "jsdom": "^15.0.0",
        "json-loader": "^0.5.7",
        "less": "^3.9.0",
        "less-loader": "^5.0.0",
        "loader-utils": "^1.1.0",
        "mocha": "^6.1.4",
        "mocha-junit-reporter": "^1.17.0",
        "mocha-multi-reporters": "^1.1.7",
        "monaco-editor": "0.16.2",
        "monaco-editor-webpack-plugin": "^1.7.0",
        "nock": "^10.0.6",
        "node-has-native-dependencies": "^1.0.2",
        "node-html-parser": "^1.1.13",
        "nyc": "^14.1.1",
        "raw-loader": "^0.5.1",
        "react": "^16.5.2",
        "react-data-grid": "^6.0.2-0",
        "react-dev-utils": "^5.0.2",
        "react-dom": "^16.5.2",
        "react-json-tree": "^0.11.0",
        "relative": "^3.0.2",
        "retyped-diff-match-patch-tsd-ambient": "^1.0.0-0",
        "rewiremock": "^3.13.0",
        "sass-loader": "^7.1.0",
        "shortid": "^2.2.8",
        "sinon": "^7.3.2",
        "source-map-support": "^0.5.12",
        "style-loader": "^0.23.1",
        "styled-jsx": "^3.1.0",
        "svg-inline-loader": "^0.8.0",
        "svg-inline-react": "^3.1.0",
        "terser-webpack-plugin": "^1.2.3",
        "transform-loader": "^0.2.4",
        "ts-loader": "^5.3.0",
        "ts-mockito": "^2.3.1",
        "ts-node": "^8.3.0",
        "tsconfig-paths-webpack-plugin": "^3.2.0",
        "tslint-eslint-rules": "^5.1.0",
        "tslint-microsoft-contrib": "^5.0.3",
        "typed-react-markdown": "^0.1.0",
        "typemoq": "^2.1.0",
        "typescript": "^3.5.2",
        "typescript-formatter": "^7.1.0",
        "unicode-properties": "1.1.0",
        "url-loader": "^1.1.2",
        "uuid": "^3.3.2",
        "vinyl-fs": "^3.0.3",
        "vsce": "^1.59.0",
        "vscode-debugadapter-testsupport": "^1.27.0",
        "vscode-test": "^1.0.2",
        "webpack": "^4.33.0",
        "webpack-bundle-analyzer": "^3.3.2",
        "webpack-cli": "^3.1.2",
        "webpack-fix-default-import-plugin": "^1.0.3",
        "webpack-merge": "^4.1.4",
        "webpack-node-externals": "^1.7.2",
        "why-is-node-running": "^2.0.3",
        "wtfnode": "^0.8.0",
        "yargs": "^12.0.2"
    },
    "__metadata": {
        "id": "f1f59ae4-9318-4f3c-a9b5-81b2eaa5f8a5",
        "publisherDisplayName": "Microsoft",
        "publisherId": "998b010b-e2af-44a5-a6cd-0b5fd3b9b6f8"
    }
}<|MERGE_RESOLUTION|>--- conflicted
+++ resolved
@@ -2,11 +2,7 @@
     "name": "python",
     "displayName": "Python",
     "description": "Linting, Debugging (multi-threaded, remote), Intellisense, code formatting, refactoring, unit tests, snippets, and more.",
-<<<<<<< HEAD
     "version": "2019.9.0-dev",
-=======
-    "version": "2019.8.0",
->>>>>>> db6780c0
     "languageServerVersion": "0.3.43",
     "publisher": "ms-python",
     "author": {
